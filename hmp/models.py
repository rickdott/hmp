'''

'''

import numpy as np
import xarray as xr
import multiprocessing as mp
import itertools
from pandas import MultiIndex
from warnings import warn, filterwarnings, resetwarnings
from scipy.stats import gamma as sp_gamma
import matplotlib.pyplot as plt
from matplotlib.colors import LinearSegmentedColormap
from hmp import utils
from itertools import cycle, product
from scipy.stats import sem
from scipy.stats import norm as norm_pval 
import gc

try:
    __IPYTHON__
    from tqdm.notebook import tqdm
except NameError:
    from tqdm import tqdm

default_colors =  ['cornflowerblue','indianred','orange','darkblue','darkgreen','gold', 'brown']

class hmp:
    
    def __init__(self, data, epoch_data=None, sfreq=None, cpus=1, event_width=50, shape=2, template=None, location=None, distribution='gamma', location_corr_threshold=None, location_corr_duration=200):
        '''
        This function intializes an HMP model by providing the data, the expected probability distribution for the by-trial variation in stage onset, and the expected duration of the transition event.

        parameters
        ----------
        data : xr.Dataset
            xr.Dataset obtained through the hmp.utils.transform_data() function
        epoch_data: xr.Dataset
            Xarray dataset with the EEG/MEG data
        sfreq : float
            (optional) Sampling frequency of the signal if not provided, inferred from the epoch_data
        cpus: int
            How many cpus to use for the functions`using multiprocessing`
        event_width : float
            width of events in milliseconds, by default 50 ms.
        shape: float
            shape of the probability distributions of the by-trial stage onset (one shape for all stages)
        template: ndarray
            Expected shape for the transition event used in the cross-correlation, should be a vector of values capturing the expected shape over the sampling frequency of the data. If None, the template is created as a half-sine shape with a frequency derived from the event_width argument
        location : float
            Minimum duration between events in samples. Default is half the event_width. If
            location_corr_threshold is not None, location sets the initial location of all events.
        distribution : str
            Probability distribution for the by-trial onset of stages can be one of 'gamma','lognormal','wald', or 'weibull'
        location_corr_threshold : None | float
            correlation threshold for subsequent events. If correlation exceeds this threshold,
            the location of the first event will be increased. If None (default), correlations 
            are not checked. To use location_corr_threshold, epoch_data is required, as the 
            correlations are calculated on the underlying data, not on the PC components.
        location_corr_duration : integer
            max duration between events (ms) for which location_corr_treshold affects the location. 
            Only has an effect if lcoation_corr_threshold is not None.
        '''
        match distribution:
            case 'gamma':
                from scipy.stats import gamma as sp_dist
                from hmp.utils import gamma_scale_to_mean, gamma_mean_to_scale
                self.scale_to_mean, self.mean_to_scale = gamma_scale_to_mean, gamma_mean_to_scale
            case 'lognormal':
                from scipy.stats import lognorm as sp_dist
                from hmp.utils import logn_scale_to_mean,logn_mean_to_scale
                self.scale_to_mean, self.mean_to_scale = logn_scale_to_mean, logn_mean_to_scale
            case 'wald':
                from scipy.stats import invgauss as sp_dist
                from hmp.utils import wald_scale_to_mean,wald_mean_to_scale
                self.scale_to_mean, self.mean_to_scale = wald_scale_to_mean, wald_mean_to_scale
            case 'weibull':
                from scipy.stats import weibull_min as sp_dist
                from hmp.utils import weibull_scale_to_mean,weibull_mean_to_scale
                self.scale_to_mean, self.mean_to_scale = weibull_scale_to_mean, weibull_mean_to_scale
            case 'log-logistic':
                from scipy.stats import fisk as sp_dist
                from hmp.utils import fisk_scale_to_mean,fisk_mean_to_scale
                self.scale_to_mean, self.mean_to_scale = fisk_scale_to_mean,fisk_mean_to_scale
            case 'maxwell-boltzmann':
                from scipy.stats import chi as sp_dist
                from hmp.utils import maxb_scale_to_mean,maxb_mean_to_scale
                shape = 3
                self.scale_to_mean, self.mean_to_scale = maxb_scale_to_mean,maxb_mean_to_scale
            case 'rayleigh':
                from scipy.stats import chi as sp_dist
                from hmp.utils import ray_scale_to_mean,ray_mean_to_scale
                shape = 2
                self.scale_to_mean, self.mean_to_scale = ray_scale_to_mean,ray_mean_to_scale
            case 'half-normal':
                from scipy.stats import chi as sp_dist
                from hmp.utils import halfn_scale_to_mean,halfn_mean_to_scale
                shape = 1
                self.scale_to_mean, self.mean_to_scale = halfn_scale_to_mean,halfn_mean_to_scale
            case 'uniform':
                from scipy.stats import uniform as sp_dist
                from hmp.utils import uniform_scale_to_mean,uniform_mean_to_scale
                self.scale_to_mean, self.mean_to_scale = uniform_scale_to_mean,uniform_mean_to_scale
            case _:
                raise ValueError(f'Unknown Distribution {distribution}')
        self.distribution = distribution
        self.pdf = sp_dist.pdf
        if sfreq is None:
            sfreq = data.sfreq
        self.sfreq = sfreq
        self.steps = 1000/self.sfreq
        self.shape = float(shape)
        self.event_width = event_width
        self.event_width_samples = int(np.round(self.event_width / self.steps))
        if location is None:
            self.location = int(self.event_width / self.steps)
        else:
            self.location = int(np.rint(location))
            if location_corr_threshold is None: #
                if self.location == 0:
                    print('We strongly advise to use a location > 0, if no correlation threshold is set.')
        self.location_corr_threshold = location_corr_threshold
        if location_corr_threshold is not None: #if location_corr_threshold, epoch_data is required
            assert epoch_data is not None, 'If location_corr_threshold used, epoch_data is required.'
        self.location_corr_duration = location_corr_duration
        
        durations = data.unstack().sel(component=0).rename({'epochs':'trials'})\
            .stack(trial_x_participant=['participant','trials']).dropna(dim="trial_x_participant",\
            how="all").groupby('trial_x_participant').count(dim="samples").cumsum().squeeze()
        if durations.trial_x_participant.count() > 1:
            dur_dropped_na = durations.dropna("trial_x_participant")
            starts = np.roll(dur_dropped_na.data, 1)
            starts[0] = 0
            ends = dur_dropped_na.data-1
        else: 
            dur_dropped_na = durations
            starts = np.array([0])
            ends = np.array([dur_dropped_na.data-1])
        self.starts = starts
        self.ends = ends
        self.durations =  self.ends-self.starts+1
        if durations.trial_x_participant.count() > 1:
            self.named_durations =  durations.dropna("trial_x_participant") - durations.dropna("trial_x_participant").shift(trial_x_participant=1, fill_value=0)
            self.coords = durations.reset_index('trial_x_participant').coords
        else: 
            self.named_durations = durations
            self.coords = durations.coords
        self.mean_d = self.durations.mean()
        self.n_trials = durations.trial_x_participant.count().values
            
        self.cpus = cpus
        self.n_samples, self.n_dims = np.shape(data.data.T)
        if template is None:
            self.template = self._event_shape()
        else: self.template = template
        self.events = self.cross_correlation(data.data.T)#adds event morphology
        self.max_d = self.durations.max()
        
        if self.max_d > 500:#FFT conv from scipy faster in this case
            from scipy.signal import fftconvolve
            self.convolution = fftconvolve
        else:
            self.convolution = np.convolve
        self.trial_coords = data.unstack().sel(component=0,samples=0).rename({'epochs':'trials'}).\
            stack(trial_x_participant=['participant','trials']).dropna(dim="trial_x_participant",how="all").coords
<<<<<<< HEAD
=======
        
        # Only add stacked_epoch_data to self when location_corr_threshold is used
>>>>>>> 106a02d5
        if epoch_data is not None and self.location_corr_threshold is not None:
            if len(epoch_data.dims) == 4:
                self.stacked_epoch_data = epoch_data.rename({'epochs':'trials'}).stack(trial_x_participant=('participant','trials')).data.fillna(0).drop_duplicates('trial_x_participant')
            else: #assume already stacked
                self.stacked_epoch_data = epoch_data
            #make sure they correspond to data in model
            self.stacked_epoch_data = self.stacked_epoch_data.sel(trial_x_participant=data.unstack().rename({'epochs':'trials'}).stack(trial_x_participant=['participant','trials']).dropna(dim="trial_x_participant",how="all").trial_x_participant)
        else:
            self.stacked_epoch_data = None
    
    def _event_shape(self):
        '''
        Computes the template of a half-sine (event) with given frequency f and sampling frequency
        '''
        event_idx = np.arange(self.event_width_samples)*self.steps + self.steps / 2
        event_frequency = 1000/(self.event_width*2)#gives event frequency given that events are defined as half-sines
        template = np.sin(2*np.pi*event_idx/1000*event_frequency)#event morph based on a half sine with given event width and sampling frequency
        template = template/np.sum(template**2)#Weight normalized
        return template
            
    def cross_correlation(self,data):
        '''
        This function puts on each sample the correlation of that sample and the next 
        x samples (depends on sampling frequency and event size) with a half sine on time domain.
        
        parameters
        ----------
        data : ndarray
            2D ndarray with n_samples * components

        Returns
        -------
        events : ndarray
            a 2D ndarray with samples * PC components where cell values have
            been correlated with event morphology
        '''
        from scipy.signal import correlate
        events = np.zeros(data.shape)
        for trial in range(self.n_trials):#avoids confusion of gains between trials
            for dim in np.arange(self.n_dims):
                events[self.starts[trial]:self.ends[trial]+1,dim] = correlate(data[self.starts[trial]:self.ends[trial]+1, dim], self.template, mode='same', method='direct')
        return events

    def fit_single(self, n_events=None, magnitudes=None, parameters=None, parameters_to_fix=None, 
                   magnitudes_to_fix=None, tolerance=1e-4, max_iteration=1e3, maximization=True, min_iteration = 1,
                   starting_points=1, method='random', return_max=True, verbose=True, cpus=None, locations=None):
        '''
        Fit HMP for a single n_events model
        
        parameters
        ----------
        n_events : int
            how many events are estimated
        magnitudes : ndarray
            2D ndarray n_events * components (or 3D iteration * n_events * n_components), initial conditions for events magnitudes. If magnitudes are estimated, the list provided is used as starting point,
            if magnitudes are fixed, magnitudes estimated will be the same as the one provided. When providing a list, magnitudes need to be in the same order
            _n_th magnitudes parameter is  used for the _n_th event
        parameters : list
            list of initial conditions for Gamma distribution parameters parameter (2D stage * parameter or 3D iteration * n_events * n_components). If parameters are estimated, the list provided is used as starting point,
            if parameters are fixed, parameters estimated will be the same as the one provided. When providing a list, stage need to be in the same order
            _n_th gamma parameter is  used for the _n_th stage
        parameters_to_fix : bool
            To fix (True) or to estimate (False, default) the parameters of the gammas
        magnitudes_to_fix: bool
            To fix (True) or to estimate (False, default) the magnitudes of the channel contribution to the events
        tolerance: float
            Tolerance applied to the expectation maximization in the EM() function
        max_iteration: int
            Maximum number of iteration for the expectation maximization in the EM() function
        maximization: bool
            If True (Default) perform the maximization phase in EM() otherwhise skip
        min_iteration: int
            Minimum number of iteration for the expectation maximization in the EM() function
        starting_points: int
            How many starting points to use for the EM() function
        method: str
            What starting points generation method to use, 'random'or 'grid' (grid is not yet fully supported)
        return_max: bool
            In the case of multiple starting points, dictates whether to only return the max likelihood model (True, default) or all of the models (False)
        verbose: bool
            True displays output useful for debugging, recommended for first use
        cpus: int
            number of cores to use in the multiprocessing functions
        locations : ndarray
            1D ndarray n_events * 1, initial locations per event. If None (default), default location will be used in EM(), based 
            on self.location and/or location_corr_threshold.
        '''
        assert n_events is not None, 'The fit_single() function needs to be provided with a number of expected transition events'
        if self.location_corr_threshold is None:
            assert n_events <= self.compute_max_events(), f'{n_events} events do not fit given the minimum duration of {min(self.durations)} and a location of {self.location}'
        else:
            if self.location*(n_events-2) > min(self.durations):
                print(f'{n_events} events might not fit given the minimum duration of {min(self.durations)} and an initial location of {self.location},')
                print('depending on correlations between magnitudes and the setting of the location_threshold.\n')
        if verbose:
            if parameters is None:
                print(f'Estimating {n_events} events model with {starting_points} starting point(s)')
            else:
                print(f'Estimating {n_events} events model')
        if cpus is None:
            cpus = self.cpus
        if n_events is None and parameters is not None:
            n_events = len(parameters)-1          
        #Formatting parameters
        if isinstance(parameters, (xr.DataArray,xr.Dataset)):
            parameters = parameters.dropna(dim='stage').values
        if isinstance(magnitudes, (xr.DataArray,xr.Dataset)):
            magnitudes = magnitudes.dropna(dim='event').values  
        if isinstance(magnitudes, np.ndarray):
            magnitudes = magnitudes.copy()
        if isinstance(parameters, np.ndarray):
            parameters = parameters.copy()          
        if parameters_to_fix is None: parameters_to_fix=[]
        if magnitudes_to_fix is None: magnitudes_to_fix=[]
        
        if parameters is not None:
            if len(np.shape(parameters)) == 3:
                starting_points = np.shape(parameters)[0]
        if magnitudes is not None:
            if len(np.shape(magnitudes)) == 3:
                starting_points = np.shape(magnitudes)[0]
        
        if starting_points > 0:#Initialize with equally spaced option
            if parameters is None:
                parameters = np.tile([self.shape, self.mean_to_scale(np.mean(self.durations)/(n_events+1),self.shape)], (n_events+1,1))
            initial_p = parameters
            
            if magnitudes is None:
                magnitudes = np.zeros((n_events,self.n_dims), dtype=np.float64)
            initial_m = magnitudes
        if starting_points > 1 or len(np.shape(magnitudes)) == 3 or len(np.shape(parameters)) == 3:
            filterwarnings('ignore', 'Convergence failed, estimation hitted the maximum ', )#will be the case but for a subset only hence ignore
            if len(np.shape(initial_m)) == 2:
                parameters = [initial_p]
                magnitudes = np.zeros((starting_points, n_events, self.n_dims))
                magnitudes[0] = initial_m
                if method == 'random':
                    for _ in np.arange(starting_points - 1):
                        proposal_p = self.gen_random_stages(n_events)
                        proposal_p[parameters_to_fix] = initial_p[parameters_to_fix]
                        parameters.append(proposal_p)
                    magnitudes[1:] = self.gen_mags(n_events, starting_points-1, method='random', verbose=False)
                    magnitudes[:,magnitudes_to_fix,:] = np.tile(initial_m[magnitudes_to_fix], (len(magnitudes), 1, 1))
                elif method == 'grid':
                    parameters = self._grid_search(n_events+1, iter_limit=starting_points, method='grid')
                    magnitudes = np.zeros((len(parameters), n_events, self.n_dims), dtype=np.float64)#Grid search is not yet done for mags
                else:
                    raise ValueError('Unknown starting point method requested, use "random" or "grid"')
            elif len(np.shape(initial_m)) == 3:
                magnitudes = initial_m
                if len(np.shape(initial_p)) == 3:
                    parameters = initial_p
                else:
                    parameters = np.tile(parameters, (len(magnitudes),1,1))
            if cpus>1: 
                inputs = zip(
                        magnitudes,
                        parameters,
                        itertools.repeat(maximization),
                        itertools.repeat(magnitudes_to_fix),
                        itertools.repeat(parameters_to_fix),
                        itertools.repeat(max_iteration), 
                        itertools.repeat(tolerance), 
                        itertools.repeat(min_iteration), 
                        itertools.repeat(None), 
                        itertools.repeat(None),
                        itertools.repeat(None), 
                        itertools.repeat(1),
                        itertools.repeat(locations),
                        itertools.repeat(self.shape),
                        itertools.repeat(self.location),
                        itertools.repeat(self.scale_to_mean),
                        itertools.repeat(self.max_d),
                        itertools.repeat(self.n_trials),
                        itertools.repeat(self.durations),
                        itertools.repeat(self.starts),
                        itertools.repeat(self.ends),
                        itertools.repeat(self.n_samples),
                        itertools.repeat(self.n_dims),
                        itertools.repeat(self.events),
                        itertools.repeat(self.convolution),
                        itertools.repeat(self.data_matrix),
                        itertools.repeat(self.pdf),
                        itertools.repeat(self.mean_to_scale),
                        )
                with mp.Pool(processes=cpus) as pool:
                    if starting_points > 1:
                        estimates = list(tqdm(pool.imap(EM_star, inputs), total=len(magnitudes)))
                    else:
                        estimates = pool.starmap(EM_star, inputs)
 
            else:#avoids problems if called in an already parallel function
                estimates = []
                for pars, mags in zip(parameters, magnitudes):
                    estimates.append(EM_star(mags, pars, maximization,\
                    magnitudes_to_fix, parameters_to_fix, max_iteration, tolerance, min_iteration, locations=locations))
                resetwarnings()
            lkhs_sp = [x[0] for x in estimates]
            mags_sp = [x[1] for x in estimates]
            pars_sp = [x[2] for x in estimates]
            eventprobs_sp = [x[3] for x in estimates]
            locations_sp = [x[4] for x in estimates]
            traces_sp = [x[5] for x in estimates]
            locations_dev_sp = [x[6] for x in estimates]
            param_dev_sp = [x[7] for x in estimates]
            lkh_all_sp = [x[8] for x in estimates]

            if return_max:
                max_lkhs = np.argmax(lkhs_sp)
                lkh = lkhs_sp[max_lkhs]
                mags = mags_sp[max_lkhs]
                pars = pars_sp[max_lkhs]
                eventprobs = eventprobs_sp[max_lkhs]
                locations = locations_sp[max_lkhs]
                traces = traces_sp[max_lkhs]
                locations_dev = locations_dev_sp[max_lkhs]
                param_dev = param_dev_sp[max_lkhs]
                lkh_all = lkh_all_sp[max_lkhs]
            else:
                lkh = lkhs_sp
                mags = mags_sp
                pars = pars_sp
                eventprobs = eventprobs_sp
                locations = locations_sp
                traces = np.zeros((len(lkh),  max([len(x) for x in traces_sp])))*np.nan
                for i, _i in enumerate(traces_sp):
                    traces[i, :len(_i)] = _i
                locations_dev = np.zeros((len(lkh),  max([len(x) for x in locations_dev_sp]),n_events + 1 ))*np.nan
                for i, _i in enumerate(locations_dev_sp):
                    locations_dev[i, :len(_i), :] = _i
                param_dev = np.zeros((len(lkh),  max([len(x) for x in param_dev_sp]), n_events + 1, 2))*np.nan
                for i, _i in enumerate(param_dev_sp):
                    param_dev[i, :len(_i),:,:] = _i
            
        elif starting_points==1:#informed starting point
            lkh, mags, pars, eventprobs, locations, traces, locations_dev, param_dev, lkh_all = self.EM(initial_m, initial_p,\
                                         maximization, magnitudes_to_fix, parameters_to_fix, \
                                         max_iteration, tolerance, min_iteration, locations=locations)

        else:#uninitialized    
            if np.any(parameters)== None:
                parameters = np.tile([self.shape, self.mean_to_scale(np.mean(self.durations)/(n_events+1),self.shape)], (n_events+1,1))
            initial_p = parameters
            if np.any(magnitudes)== None:
                magnitudes = np.zeros((n_events, self.n_dims), dtype=np.float64)
            lkh, mags, pars, eventprobs, locations, traces, locations_dev, param_dev, lkh_all = self.EM(magnitudes, parameters, maximization, magnitudes_to_fix, parameters_to_fix,\
                                        max_iteration, tolerance, min_iteration, locations=locations)
        if len(np.shape(eventprobs)) == 3:
            n_event_xr = n_event_xreventprobs = len(mags)
            n_stage = n_event_xr+1
        elif len(np.shape(eventprobs)) == 2:#0 event case
            eventprobs = np.transpose(eventprobs[np.newaxis], axes=(1,2,0))
            mags = np.transpose(mags[np.newaxis], axes=(1,0))
            n_event_xr = 0
            n_event_xreventprobs = 1
            n_stage = 1
        if len(np.shape(eventprobs)) == 3:
            xrlikelihoods = xr.DataArray(lkh, name="likelihoods")
            xrlikelihoods_all = xr.DataArray(lkh_all, name="likelihoods_all", dims=("trial_x_participant"))
            xrtraces = xr.DataArray(traces, dims=("em_iteration"), name="traces", coords={'em_iteration':range(len(traces))})
            xrlocations_dev = xr.DataArray(locations_dev, dims=("em_iteration", "stage"), name="locations_dev", coords={'em_iteration':range(len(locations_dev)),'stage':range(n_event_xr+1)})
            xrparam_dev = xr.DataArray(param_dev, dims=("em_iteration","stage",'parameter'), name="param_dev", coords=[range(len(param_dev)), range(n_stage), ['shape','scale']])
            xrparams = xr.DataArray(pars, dims=("stage",'parameter'), name="parameters", 
                            coords = [range(n_stage), ['shape','scale']])
            xrmags = xr.DataArray(mags, dims=("event","component"), name="magnitudes",
                        coords={'event':range(n_event_xr),
                                "component":range(self.n_dims)})
            part, trial = self.coords['participant'].values, self.coords['trials'].values
            trial_x_part = xr.Coordinates.from_pandas_multiindex(MultiIndex.from_arrays([part,trial],
                                    names=('participant','trials')),'trial_x_participant')
            xreventprobs = xr.Dataset({'eventprobs': (('event', 'trial_x_participant','samples'), 
                                             eventprobs.T)},
                             {'event':range(n_event_xreventprobs),
                              'samples':range(np.shape(eventprobs)[0])})
            xreventprobs = xreventprobs.assign_coords(trial_x_part)            
            xreventprobs = xreventprobs.transpose('trial_x_participant','samples','event')
            xrlocations = xr.DataArray(locations, dims=("stage"), name="locations", 
                            coords = [range(n_stage)])
        else: 
            n_event_xr = len(mags[0])
            if verbose and traces[0, -1] - traces[0, -2] < 0:
                warn(f'Last iteration of the estimation procedure lead to a decrease in log-likelihood, convergence issue. The resulting fit likely contains a duplicated event', RuntimeWarning)
            xrlikelihoods = xr.DataArray(lkh , dims=("iteration"), name="likelihoods", coords={'iteration':range(len(lkh))})
            xrtraces = xr.DataArray(traces, dims=("iteration","em_iteration"), name="traces", coords={'iteration':range(len(lkh)), 'em_iteration':range(len(traces[0]))})
            xrlocations_dev = xr.DataArray(locations_dev, dims=("iteration","em_iteration","stage"), name="locations_dev", coords={'iteration':range(len(lkh)), 'em_iteration':range(len(locations_dev[0])), 'stage':range(n_event_xr+1)})   
            xrparam_dev = xr.DataArray(param_dev, dims=("iteration","em_iteration","stage",'parameter'), name="param_dev", coords={'iteration':range(len(lkh)), 'em_iteration':range(len(param_dev[0])), 'stage':range(n_event_xr+1), 'parameter':['shape','scale']})
            xrparams = xr.DataArray(pars, dims=("iteration","stage",'parameter'), name="parameters", 
                            coords = {'iteration': range(len(lkh)), 'parameter':['shape','scale']})
            xrmags = xr.DataArray(mags, dims=("iteration","event","component"), name="magnitudes",
                        coords={'iteration':range(len(lkh)), 'event':range(n_event_xr),
                                "component":range(self.n_dims)})
            part, trial = self.coords['participant'].values, self.coords['trials'].values
            trial_x_part = xr.Coordinates.from_pandas_multiindex(MultiIndex.from_arrays([part,trial],
                                    names=('participant','trials')),'trial_x_participant')
            xreventprobs = xr.Dataset({'eventprobs': (('iteration','event', \
                                    'trial_x_participant','samples'), [x.T for x in eventprobs])},
                             {'iteration':range(len(lkh)),
                              'event':np.arange(n_event_xr),
                              'samples':np.arange(np.shape(eventprobs)[1])})
            xreventprobs = xreventprobs.assign_coords(trial_x_part)
            xreventprobs = xreventprobs.transpose('iteration','trial_x_participant','samples','event')
            xrlocations = xr.DataArray(locations, dims=("iteration","stage"), name="locations", 
                            coords = {'iteration': range(len(lkh))})
        estimated = xr.merge((xrlikelihoods, xrlikelihoods_all, xrparams, xrmags, xreventprobs, xrlocations, xrtraces, xrlocations_dev, xrparam_dev))

        if verbose:
            print(f"parameters estimated for {n_events} events model")
        return estimated
    
    def fit_single_conds(self, magnitudes=None, parameters=None, parameters_to_fix=None, 
                   magnitudes_to_fix=None, tolerance=1e-4, max_iteration=1e3, maximization=True, min_iteration = 1,
                   starting_points=1, method='random', return_max=True, verbose=True, cpus=None,
                   mags_map=None, pars_map=None, conds=None, locations=None):
        '''
        Fit HMP for a single n_events model
        
        parameters
        ----------
        n_events : int
            how many events are estimated
        magnitudes : ndarray
            2D or 3D ndarray n_events * components (3D: n_cond * n_events * n_components), initial conditions for events magnitudes. If magnitudes are estimated, the list provided is used as starting point, if magnitudes are fixed, magnitudes estimated will be the same as the one provided.
        parameters : list
            2D or 3D nd_array stage * parameters (3D: n_cond * stage * parameters) of initial conditions for Gamma distribution parameters parameter. If parameters are estimated, the list provided is used as starting point,
            if parameters are fixed, parameters estimated will be the same as the one provided.
        parameters_to_fix : bool
            To fix (True) or to estimate (False, default) the parameters of the gammas
        magnitudes_to_fix: bool
            To fix (True) or to estimate (False, default) the magnitudes of the channel contribution to the events
        tolerance: float
            Tolerance applied to the expectation maximization in the EM() function
        max_iteration: int
            Maximum number of iteration for the expectation maximization in the EM() function
        maximization: bool
            If True (Default) perform the maximization phase in EM() otherwhise skip
        min_iteration: int
            Minimum number of iteration for the expectation maximization in the EM() function
        starting_points: int
            How many starting points to use for the EM() function
        method: str
            What starting points generation method to use, 'random'or 'grid' (grid is not yet fully supported)
        return_max: bool
            In the case of multiple starting points, dictates whether to only return the max likelihood model (True, default) or all of the models (False)
        verbose: bool
            True displays output useful for debugging, recommended for first use
        cpus: int
            number of cores to use in the multiprocessing functions
        mags_map: 2D nd_array n_cond * n_events indicating which magnitudes are shared between conditions.
        pars_map: 2D nd_array n_cond * n_stages indicating which parameters are shared between conditions.
        conds: dict | list
            if one condition, use a dict with the name in the metadata and a list of the levels in the same
            order as the rows of the map(s). E.g., {'cue': ['SP', 'AC']}
            if multiple conditions need to be crossed, use a list of dictionaries per condition. E.g.,
            [{'cue': ['SP', 'AC',]}, {'resp': ['left', 'right']}]. These are crossed by repeating
            the first condition as many times as there are levels in the second condition. E.g., SP-left, 
            SP-right, AC-left, AC-right.
        locations : ndarray
            2D ndarray n_conds * n_events, initial locations per event and condition. If None (default), 
            default location will be used in EM(), based on self.location and/or location_corr_threshold.
        '''
        #Conditions
        assert mags_map is not None or pars_map is not None, 'fit_single_conds() requires a magnitude and/or parameter map'
        assert conds is not None, 'fit_single_conds() requires conditions argument'
        assert isinstance(conds, dict) or isinstance(conds[0], dict), 'conditions have to be specified as a dictionary, or list of dictionaries'
        if isinstance(conds, dict): conds = [conds]
        conds_dict = conds

        #collect condition names, levels, and trial coding
        cond_names = []
        cond_levels = []
        cond_trials = []
        for cond in conds:
            assert len(cond) == 1, 'Each condition dictionary can only contain one condition (e.g. {\'cue\': [\'SP\', \'AC\']})'
            cond_names.append(list(cond.keys())[0])
            cond_levels.append(cond[cond_names[-1]])
            cond_trials.append(self.trial_coords[cond_names[-1]].data.copy())
            if verbose:
                print('Condition \"' + cond_names[-1] + '\" analyzed, with levels:', cond_levels[-1])

        cond_levels = list(product(*cond_levels))
        cond_levels = np.array(cond_levels, dtype=object)
        n_conds = len(cond_levels)

        #build condition array with digit indicating the combined levels
        cond_trials = np.vstack(cond_trials).T
        conds = np.zeros((cond_trials.shape[0])) * np.nan
        if verbose:
            print('\nCoded as follows: ')
        for i, level in enumerate(cond_levels):
            assert len(np.where((cond_trials == level).all(axis=1))[0]) > 0, f'condition level {level} does not occur in the data'
            conds[np.where((cond_trials == level).all(axis=1))] = i
            if verbose:
                print(str(i) + ': ' + str(level))
        conds=np.int8(conds)

        clabels = {'Condition ' + str(cond_names): cond_levels}

        #check maps
        n_conds_mags = 0 if mags_map is None else mags_map.shape[0]
        n_conds_pars = 0 if pars_map is None else pars_map.shape[0]
        if n_conds_mags > 0 and n_conds_pars > 0: #either both maps should have the same number of conds, or 0
            assert n_conds_mags == n_conds_pars, 'magnitude and parameters maps have to indicate the same number of conditions'
            #make sure nr of events correspond per row
            for c in range(n_conds):
                assert sum(mags_map[c,:] >= 0) + 1 == sum(pars_map[c,:] >= 0), 'nr of events in magnitudes map and parameters map do not correspond on row ' + str(c)
        else: #if 0, copy n_conds as zero map
            if n_conds_mags == 0:
                assert not (pars_map < 0).any(), 'If negative parameters are provided, magnitude map is required.'
                mags_map = np.zeros((n_conds, pars_map.shape[1]-1), dtype=int)
            else:
                pars_map = np.zeros((n_conds, mags_map.shape[1] + 1), dtype=int)
                if (mags_map < 0).any():
                    for c in range(n_conds):
                        pars_map[c, np.where(mags_map[c,:] < 0)[0]] = -1
                        pars_map[c, np.where(mags_map[c,:] < 0)[0]+1] = 1

        #print maps to check level/row mathcing
        if verbose:
            print('\nMagnitudes map:')
            for cnt in range(n_conds):
                print(str(cnt) + ': ', mags_map[cnt,:])

            print('\nParameters map:')
            for cnt in range(n_conds):
                print(str(cnt) + ': ', pars_map[cnt,:])

            #give explanation if negative parameters:
            if (pars_map < 0).any():
                print('\n-----')
                print('Negative parameters. Note that this stage is left out, while the parameters')
                print('of the other stages are compared column by column. In this parameter map example:')
                print(np.array([[0, 0, 0, 0],
                                [0, -1, 0, 0]]))
                print('the parameters of stage 1 are shared, as well as the parameters of stage 3 of')
                print('condition 1 with stage 2 (column 3) of condition 2 and the last stage of both')
                print('conditions.')
                print('Given that event 2 is probably missing in condition 2, it would typically')
                print('make more sense to let both stages around event 2 in condition 1 vary as')
                print('compared to condition 2:')
                print(np.array([[0, 0, 0, 0],
                                [0, -1, 1, 0]]))
                print('-----')

                
        #at this point, all should indicate the same number of conditions
        assert n_conds == mags_map.shape[0] == pars_map.shape[0], 'number of unique conditions should correspond to number of rows in map(s)'

        n_events = mags_map.shape[1]
        if self.location_corr_threshold is None:
            assert self.location*(n_events) < min(self.durations), f'{n_events} events do not fit given the minimum duration of {min(self.durations)} and a location of {self.location}'
        else:
            if self.location*(n_events-2) > min(self.durations):
                print(f'{n_events} events might not fit given the minimum duration of {min(self.durations)} and a location of {self.location},')
                print('depending on correlations between magnitudes and the setting of location_threshold.\n')
        assert conds.shape[0] == self.durations.shape[0], 'Conds parameter should contain the condition per epoch.'
        if verbose:
            if parameters is None:
                print(f'\nEstimating {n_events} events model with {starting_points} starting point(s)')
            else:
                print(f'\nEstimating {n_events} events model')
        if cpus is None:
            cpus = self.cpus         
        
        #Formatting parameters
        if isinstance(parameters, (xr.DataArray,xr.Dataset)):
            parameters = parameters.dropna(dim='stage').values
        if isinstance(magnitudes, (xr.DataArray,xr.Dataset)):
            magnitudes = magnitudes.dropna(dim='event').values  
        if isinstance(magnitudes, np.ndarray):
            magnitudes = magnitudes.copy()
        if isinstance(parameters, np.ndarray):
            parameters = parameters.copy()          
        if parameters_to_fix is None: parameters_to_fix=[]
        if magnitudes_to_fix is None: magnitudes_to_fix=[]
        
        if parameters is not None:
            if len(np.shape(parameters)) == 2: #broadcast parameters across conditions
                parameters = np.tile(parameters, (n_conds, 1, 1))
            assert parameters.shape[1] == n_events + 1, f'Provided parameters ({ parameters.shape[1]} should match number of stages {n_events + 1} in parameters map'

            #set params missing stages to nan to make it obvious in the results
            if (pars_map < 0).any():
                for c in range(n_conds):
                    parameters[c, np.where(pars_map[c,:]<0)[0],:] = np.nan
            
        if magnitudes is not None:
            if len(np.shape(magnitudes)) == 2: #broadcast magnitudes across conditions
                magnitudes = np.tile(magnitudes, (n_conds, 1, 1))
            assert magnitudes.shape[1] == n_events, 'Provided magnitudes should match number of events in magnitudes map'
            
            #set mags missing events to nan to make it obvious in the results
            if (mags_map < 0).any():
                for c in range(n_conds):
                    magnitudes[c, np.where(mags_map[c,:]<0)[0],:] = np.nan
        if locations is not None:
            if len(np.shape(locations)) == 1: #broadcast locations across conditions
                locations = np.tile(locations, (n_conds, 1))
            assert locations.shape[1] == n_events + 1, f'Provided locations ({ locations.shape[1]} should match number of stages {n_events + 1} in parameters map'
            #set locations missing stages to nan to make it obvious in the results
            if (pars_map < 0).any():
                for c in range(n_conds):
                    locations[c, np.where(pars_map[c,:]<0)[0],:] = np.nan            


        if starting_points > 0:#Initialize with equally spaced option
            if parameters is None:
                parameters = np.zeros((n_conds,n_events + 1, 2)) * np.nan #by default nan for missing stages
                for c in range(n_conds):
                    pars_cond = np.where(pars_map[c,:]>=0)[0]
                    n_stage_cond = len(pars_cond)
                    parameters[c,pars_cond,:] = np.tile([self.shape, self.mean_to_scale(np.mean(self.durations[conds==c])/(n_stage_cond),self.shape)], (n_stage_cond,1))
            initial_p = parameters
            if magnitudes is None:
                magnitudes = np.zeros((n_events,self.n_dims), dtype=np.float64)
                magnitudes = np.tile(magnitudes, (n_conds, 1, 1)) #broadcast across conditions
                if (mags_map < 0).any(): #set missing mags to nan
                    for c in range(n_conds):
                        magnitudes[c, np.where(mags_map[c,:]<0)[0],:] = np.nan
            initial_m = magnitudes

        if starting_points > 1: #use multiple starting points
            filterwarnings('ignore', 'Convergence failed, estimation hitted the maximum ', )#will be the case but for a subset only hence ignore
            parameters = [initial_p]
            magnitudes = np.tile(initial_m, (starting_points+1, 1, 1, 1))
            if method == 'random':
                for _ in np.arange(starting_points):
                    proposal_p = np.zeros((n_conds,n_events + 1, 2)) * np.nan #by default nan for missing stages
                    for c in range(n_conds):
                        pars_cond = np.where(pars_map[c,:]>=0)[0]
                        n_stage_cond = len(pars_cond)
                        proposal_p[c,pars_cond,:] = self.gen_random_stages(n_stage_cond-1)
                        proposal_p[i][parameters_to_fix] = initial_p[0][parameters_to_fix]
                    parameters.append(proposal_p)
                
                proposals_m = self.gen_mags(n_events, starting_points, method='random', verbose=False)
                for i in range(starting_points):
                    proposal_m = proposals_m[i]
                    proposal_m = np.tile(proposal_m, (n_conds, 1,1))
                    for j in range(n_conds):
                        if (mags_map < 0).any(): #set missing mags to nan
                            proposal_m[c, np.where(mags_map[c,:]<0)[0],:] = np.nan
                        proposal_m[j][magnitudes_to_fix,:] = initial_m[0][magnitudes_to_fix,:]
                    magnitudes[i+1,:,:,:] = proposal_m
            else:
                raise ValueError('Unknown starting point method requested, use "random" ')
            
            if cpus > 1: 
                inputs = zip(magnitudes, parameters, itertools.repeat(maximization),
                        itertools.repeat(magnitudes_to_fix),itertools.repeat(parameters_to_fix), itertools.repeat(max_iteration), itertools.repeat(tolerance), itertools.repeat(min_iteration),
                        itertools.repeat(mags_map), itertools.repeat(pars_map), itertools.repeat(conds),itertools.repeat(1), itertools.repeat(locations))
                with mp.Pool(processes=cpus) as pool:
                    if starting_points > 1:
                        estimates = list(tqdm(pool.imap(self._EM_star, inputs), total=len(magnitudes)))
                    else:
                        estimates = pool.starmap(self.EM, inputs)
 
            else:#avoids problems if called in an already parallel function
                estimates = []
                for pars, mags in zip(parameters, magnitudes):
                    estimates.append(self.EM(mags, maximization,\
                    magnitudes_to_fix, parameters_to_fix, max_iteration, tolerance, min_iteration,
                     pars, mags_map, pars_map, conds, 1, locations=locations))
                resetwarnings()
            
            lkhs_sp = [x[0] for x in estimates]
            mags_sp = [x[1] for x in estimates]
            pars_sp = [x[2] for x in estimates]
            eventprobs_sp = [x[3] for x in estimates]
            locations_sp = [x[4] for x in estimates]
            traces_sp = [x[5] for x in estimates]
            locations_dev_sp = [x[6] for x in estimates]
            param_dev_sp = [x[7] for x in estimates]
            if return_max:
                max_lkhs = np.argmax(lkhs_sp)
                lkh = lkhs_sp[max_lkhs]
                mags = mags_sp[max_lkhs]
                pars = pars_sp[max_lkhs]
                eventprobs = eventprobs_sp[max_lkhs]
                locations = locations_sp[max_lkhs]
                traces = traces_sp[max_lkhs]
                locations_dev = locations_dev_sp[max_lkhs]
                param_dev = param_dev_sp[max_lkhs]
            else:
                lkh = lkhs_sp
                mags = mags_sp
                pars = pars_sp
                eventprobs = eventprobs_sp
                locations = locations_sp
                traces = np.zeros((len(lkh),  max([len(x) for x in traces_sp])))*np.nan
                for i, _i in enumerate(traces_sp):
                    traces[i, :len(_i)] = _i
                locations_dev = np.zeros((len(lkh),  max([len(x) for x in locations_dev_sp]), n_conds, n_events + 1 ))*np.nan
                for i, _i in enumerate(locations_dev_sp):
                    locations_dev[i, :len(_i),:, :] = _i
                param_dev = np.zeros((len(lkh),  max([len(x) for x in param_dev_sp]), n_conds, n_events + 1, 2))*np.nan
                for i, _i in enumerate(param_dev_sp):
                    param_dev[i, :len(_i),:,:,:] = _i
            
        elif starting_points == 1:#informed starting point
            lkh, mags, pars, eventprobs, locations, traces, locations_dev, param_dev = self.EM(initial_m, initial_p, \
                                         maximization, magnitudes_to_fix, parameters_to_fix, \
                                         max_iteration, tolerance, min_iteration, 
                                         mags_map, pars_map, conds, 1, locations=locations)

        else:#uninitialized    
            if np.any(parameters)== None:
                parameters = np.tile([self.shape, self.mean_to_scale(np.mean(self.durations)/(n_events+1),self.shape)], (n_events+1,1))
                parameters = np.tile(parameters, (n_conds, 1, 1))  #broadcast across conditions                             
            
            if np.any(magnitudes)== None:
                magnitudes = np.zeros((n_events,self.n_dims), dtype=np.float64)
                magnitudes = np.tile(magnitudes, (n_conds, 1, 1)) #broadcast across conditions

            lkh, mags, pars, eventprobs, locations, traces, locations_dev, param_dev = self.EM(magnitudes, parameters, maximization, magnitudes_to_fix, parameters_to_fix, max_iteration, tolerance, min_iteration, mags_map, pars_map, conds, 1, locations=locations)
        
        #make output object
        xrlikelihoods = xr.DataArray(lkh , name="likelihoods")
        xrtraces = xr.DataArray(traces, dims=("em_iteration"), name="traces", coords={'em_iteration':range(len(traces))})
        xrlocations_dev = xr.DataArray(locations_dev, dims=("em_iteration", "condition", "stage"), name="locations_dev", coords={'em_iteration':range(len(locations_dev)),'condition':range(n_conds),'stage':range(n_events+1)})
        xrparam_dev = xr.DataArray(param_dev, dims=("em_iteration","condition","stage",'parameter'), name="param_dev", coords=[range(len(param_dev)), range(n_conds), range(n_events+1), ['shape','scale']])               
        xrparams = xr.DataArray(pars, dims=("condition","stage",'parameter'), name="parameters", 
                                 coords ={'condition':range(n_conds), 'stage':range(n_events+1), 'parameter':['shape','scale']})
        xrmags = xr.DataArray(mags, dims=("condition", "event", "component"), name="magnitudes",
                     coords={'condition':range(n_conds), 'event':range(n_events), "component":range(self.n_dims)})
        part, trial = self.coords['participant'].values, self.coords['trials'].values
        trial_x_part = xr.Coordinates.from_pandas_multiindex(MultiIndex.from_arrays([part,trial],
                                    names=('participant','trials')),'trial_x_participant')
        
        xreventprobs = xr.Dataset({'eventprobs': (('event', 'trial_x_participant','samples'),
                                             eventprobs.T)},
                                {'event': ('event', range(n_events)),
                                 'samples': ('samples', range(np.shape(eventprobs)[0])),
                                 'cond_x_participant': ('trial_x_participant', MultiIndex.from_arrays([part,conds],
                                 names=('participant','cond'))),
                                 'cond':('trial_x_participant',conds)})
        xreventprobs = xreventprobs.assign_coords(trial_x_part)
        xreventprobs = xreventprobs.transpose('trial_x_participant','samples','event')
        xrlocations = xr.DataArray(locations, dims=("condition", "stage"), name="locations", 
                            coords = [range(n_conds), range(n_events+1)])

        estimated = xr.merge((xrlikelihoods, xrparams, xrmags, xreventprobs, xrlocations, xrtraces,xrlocations_dev, xrparam_dev))
        estimated.attrs['mags_map'] = mags_map
        estimated.attrs['pars_map'] = pars_map
        estimated.attrs['clabels'] = clabels
        estimated.attrs['conds_dict'] = conds_dict
        
        if verbose:
            print(f"parameters estimated for {n_events} events model")
        return estimated


    def _EM_star(self, args): #for tqdm usage
        return self.EM(*args)
    
    def EM(self, magnitudes, parameters, maximization=True, magnitudes_to_fix=None, parameters_to_fix=None, max_iteration=1e3, tolerance=1e-4, min_iteration=1, mags_map=None, pars_map=None,conds=None, cpus=1, locations=None):  
        '''
        Expectation maximization function underlying fit

        parameters
        ----------
        n_events : int
            how many events are estimated
        magnitudes : ndarray
            2D ndarray n_events * components (or 3D iteration * n_events * n_components), initial conditions for events magnitudes. If magnitudes are estimated, the list provided is used as starting point,
            if magnitudes are fixed, magnitudes estimated will be the same as the one provided. When providing a list, magnitudes need to be in the same order
            _n_th magnitudes parameter is  used for the _n_th event
        parameters : list
            list of initial conditions for Gamma distribution parameters parameter (2D stage * parameter or 3D iteration * n_events * n_components). If parameters are estimated, the list provided is used as starting point,
            if parameters are fixed, parameters estimated will be the same as the one provided. When providing a list, stage need to be in the same order
            _n_th gamma parameter is  used for the _n_th stage
        maximization: bool
            If True (Default) perform the maximization phase in EM() otherwhise skip
        magnitudes_to_fix: bool
            To fix (True) or to estimate (False, default) the magnitudes of the channel contribution to the events
        parameters_to_fix : bool
            To fix (True) or to estimate (False, default) the parameters of the gammas
        max_iteration: int
            Maximum number of iteration for the expectation maximization
        tolerance: float
            Tolerance applied to the expectation maximization
        min_iteration: int
            Minimum number of iteration for the expectation maximization in the EM() function
        locations : ndarray
            Initial locations (1D for normal model, 2D for condition based model (cond * n_events)

        Returns
        -------
        lkh : float
            Summed log probabilities
        magnitudes : ndarray
            Magnitudes of the channel contribution to each event
        parameters: ndarray
            parameters for the gammas of each stage
        eventprobs: ndarray
            Probabilities with shape max_samples*n_trials*n_events
        locations : ndarray
            locations for each event
        traces: ndarray
            Values of the log-likelihood for each EM iteration
        locations_dev : ndarray
            locations for each interation of EM
        param_dev : ndarray
            paramters for each iteration of EM
        ''' 
        
        if mags_map is not None or pars_map is not None or conds is not None: #condition version
            assert mags_map is not None and pars_map is not None and conds is not None, 'Both magnitude and parameter maps need to be provided when doing EM based on conditions, as well as conditions.'
            assert mags_map.shape[0] == pars_map.shape[0], 'Both maps need to indicate the same number of conditions.'
            n_cond = mags_map.shape[0]
        else:
            n_cond = None
        
        if not isinstance(maximization, bool):#Backward compatibility with previous versions
            warn('Deprecated use of the threshold function, use maximization and tolerance arguments. Setting tolerance at 1 for compatibility')
            maximization = {1:True, 0:False}[maximization]
            if maximization:#Backward compatibility, equivalent to previous threshold = 1
                tolerance = 1
        
        null_stages = np.where(parameters[...,-1].flatten()<0)[0]
        wrong_shape = np.where(parameters[...,-2]!=self.shape)[0]
        if n_cond is None and len(null_stages)>0:
            raise ValueError(f'Wrong scale parameter input, provided scale parameter(s) {null_stages} should be positive but have value {parameters[...,-1].flatten()[null_stages]}')
        if n_cond is None and len(wrong_shape)>0:
            raise ValueError(f'Wrong shape parameter input, provided parameter(s) {wrong_shape} shape is {parameters[...,-2][wrong_shape]} but expected {self.shape}')

        n_events = magnitudes.shape[magnitudes.ndim-2]
        if n_events == 0:
            raise ValueError(f'At least one event has to be required')
        initial_magnitudes = magnitudes.copy()
        initial_parameters = parameters.copy()
        if locations is None:
            locations = np.zeros((n_events+1,),dtype=int) #location per stage
            locations[1:-1] = self.location #default/starting point is self.location
            if n_cond is not None:
                locations = np.tile(locations, (n_cond, 1))
        else:
            locations = locations.astype(int)
        
        if n_cond is not None:
            lkh, eventprobs = self.estim_probs_conds(magnitudes, parameters, locations, mags_map, pars_map, conds, cpus=cpus)
        else:
            lkh, eventprobs, lkh_all = self.estim_probs(magnitudes, parameters, locations, n_events)

        traces = [lkh]
        locations_dev = [locations.copy()] #store development of locations
        param_dev = [parameters.copy()] #... and parameters

        i = 0
        if not maximization:
            lkh_prev = lkh
        else:
            lkh_prev = lkh
            parameters_prev = parameters.copy()
            locations_prev = locations.copy()

            while i < max_iteration :#Expectation-Maximization algorithm
                if self.location_corr_threshold is None: #standard threshold
                    if i >= min_iteration and (np.isneginf(lkh) or tolerance > (lkh-lkh_prev)/np.abs(lkh_prev)):
                        break

                else: #threshold adapted for location correlation threshold:
                      #EM only stops if location was not change on last iteration
                      #and events moved less than .1 sample. This ensures EM continues
                      #when new locations are set or correlation is still too high.
                      #(see also get_locations)
                    stage_durations = np.array([self.scale_to_mean(x[0],x[1]) for x in parameters])
                    stage_durations_prev = np.array([self.scale_to_mean(x[0],x[1]) for x in parameters_prev])

                    if i >= min_iteration and (np.isneginf(lkh) or (locations == locations_prev).all() and tolerance > (lkh-lkh_prev)/np.abs(lkh_prev) and (np.abs(stage_durations-stage_durations_prev) < .1).all()):
                        if np.isneginf(lkh): #print a warning if log-likelihood is -inf, 
                                             #as this typically happens when no good solution exits
                            print('-!- Estimation stopped because of -inf log-likelihood: this typically indicates requesting too many and/or too closely spaced events -!-')
                        break
                
                #As long as new run gives better likelihood, go on  
                lkh_prev = lkh.copy()
                locations_prev = locations.copy()
                parameters_prev = parameters.copy()

                if n_cond is not None: #condition dependent
                    for c in range(n_cond): #get params/mags

                        mags_map_cond = np.where(mags_map[c,:]>=0)[0]
                        pars_map_cond = np.where(pars_map[c,:]>=0)[0]
                        epochs_cond = np.where(conds == c)[0]
                        
                        #get mags/pars/locs by condition
                        magnitudes[c,mags_map_cond,:], parameters[c,pars_map_cond,:] = self.get_magnitudes_parameters_expectation(eventprobs[np.ix_(range(self.max_d),epochs_cond, mags_map_cond)], subset_epochs=epochs_cond)
                        if self.location_corr_threshold is not None: #update location when location correlation threshold is used
                            locations[c,pars_map_cond] = self.get_locations(locations[c,pars_map_cond], magnitudes[c,mags_map_cond,:], parameters[c,pars_map_cond,:], parameters_prev[c,pars_map_cond,:], eventprobs[np.ix_(range(self.max_d),epochs_cond, mags_map_cond)], subset_epochs=epochs_cond)

                        magnitudes[c,magnitudes_to_fix,:] = initial_magnitudes[c,magnitudes_to_fix,:].copy()
                        parameters[c,parameters_to_fix,:] = initial_parameters[c,parameters_to_fix,:].copy()
                    
                    #set mags to mean if requested in map
                    for m in range(n_events):
                        for m_set in np.unique(mags_map[:,m]):
                            if m_set >= 0:
                                magnitudes[mags_map[:,m] == m_set,m,:] = np.mean(magnitudes[mags_map[:,m] == m_set,m,:],axis=0)

                    #set params and locations to mean/max if requested in map
                    for p in range(n_events+1):
                        for p_set in np.unique(pars_map[:,p]):
                            if p_set >= 0:
                                parameters[pars_map[:,p] == p_set,p,:] = np.mean(parameters[pars_map[:,p] == p_set,p,:],axis=0)
                                locations[pars_map[:,p] == p_set,p] = np.max(locations[pars_map[:,p] == p_set,p],axis=0)

                else: #general
                    magnitudes, parameters = self.get_magnitudes_parameters_expectation(eventprobs)
                    magnitudes[magnitudes_to_fix,:] = initial_magnitudes[magnitudes_to_fix,:].copy()
                    parameters[parameters_to_fix, :] = initial_parameters[parameters_to_fix,:].copy()
                    if self.location_corr_threshold is not None: #update location when location correlation threshold is used
                        locations = self.get_locations(locations, magnitudes, parameters, parameters_prev, eventprobs)
                
                if n_cond is not None:
                    lkh, eventprobs = self.estim_probs_conds(magnitudes, parameters, locations, mags_map, pars_map, conds, cpus=cpus)
                else:
                    lkh, eventprobs, lkh_all = self.estim_probs(magnitudes, parameters, locations, n_events)
                
                traces.append(lkh)
                locations_dev.append(locations.copy())
                param_dev.append(parameters.copy())
                i += 1
                
        # Getting eventprobs without locations
        if n_cond is not None:
            _, eventprobs = self.estim_probs_conds(magnitudes, parameters, np.zeros(locations.shape).astype(int), mags_map, pars_map, conds, cpus=cpus)
        else:
            _, eventprobs, _ = self.estim_probs(magnitudes, parameters, np.zeros(locations.shape).astype(int), n_events)
        if i == max_iteration:
            warn(f'Convergence failed, estimation hitted the maximum number of iteration ({int(max_iteration)})', RuntimeWarning)
        return lkh, magnitudes, parameters, eventprobs, locations, np.array(traces), np.array(locations_dev), np.array(param_dev), lkh_all


    def get_magnitudes_parameters_expectation(self,eventprobs,subset_epochs=None):
        n_events = eventprobs.shape[2]
        n_trials = eventprobs.shape[1]
        if subset_epochs is None: #all trials
            subset_epochs = range(n_trials)

        magnitudes = np.zeros((n_events, self.n_dims))

        #Magnitudes from Expectation
        for event in range(n_events):
            for comp in range(self.n_dims):
                event_data = np.zeros((self.max_d, len(subset_epochs)))
                for trial_idx, trial in enumerate(subset_epochs):
                    start, end = self.starts[trial], self.ends[trial]
                    duration = end - start + 1
                    event_data[:duration, trial_idx] = self.events[start:end+1, comp]
                magnitudes[event, comp] = np.mean(np.sum(eventprobs[:, :, event] * event_data, axis=0))
            # scale cross-correlation with likelihood of the transition
            # sum by-trial these scaled activation for each transition events
            # average across trials
        
        #Gamma parameters from Expectation
        #calc averagepos here as mean_d can be condition dependent, whereas scale_parameters() assumes it's general
        event_times_mean = np.concatenate([np.arange(self.max_d) @ eventprobs.mean(axis=1), [np.mean(self.durations[subset_epochs])-1]])
        parameters = self.scale_parameters(eventprobs=None, n_events=n_events, averagepos=event_times_mean)                            

        return [magnitudes, parameters]
    
    def get_locations(self, locations, magnitudes, parameters, parameters_prev, eventprobs, subset_epochs=None):
        #if no correlation threshold is set, locations are set for all stages except first and last stage
        #to self.location (this function should not even be called in that case)
        #else, locations are only set for stages that exceed location_corr_threshold

        n_events = magnitudes.shape[magnitudes.ndim-2]
        
        if self.location_corr_threshold is None:
            locations[1:-1] = self.location
        else:
            if n_events > 1 and not (magnitudes == 0).all(): #if not on first iteration

                topos = self.compute_topos_locations(eventprobs,subset_epochs) #compute the topologies of the events
                    
                corr = np.corrcoef(topos.T)[:-1,1:].diagonal() #only interested in sequential corrs
                stage_durations = np.array([self.scale_to_mean(x[0],x[1]) for x in parameters[1:-1,:]])
                stage_durations_prev = np.array([self.scale_to_mean(x[0],x[1]) for x in parameters_prev[1:-1,:]])

                for ev in range(n_events-1):
                    #high correlation and moving away from each other,
                    if corr[ev] > self.location_corr_threshold and stage_durations[ev] - stage_durations_prev[ev] < .1:
                        #and either close to each other or location_corr_duration is None
                        if self.location_corr_duration is None or stage_durations[ev] < self.location_corr_duration / self.steps:
                            locations[ev + 1] += 1 #indexes stages
        return locations

    def compute_topos_locations(self, eventprobs, subset_epochs=None):
        #compute locations for correlation threshold calculations

        n_events = eventprobs.shape[2]
        n_trials = eventprobs.shape[1]
        if subset_epochs is None: #all trials
            subset_epochs = range(n_trials)

        #estimating mid of event, so go to start, then shift back to max (by default this is 0)
        shift = -(self.event_width_samples // 2) + np.argmax(self.template)
        times = np.round(np.dot(eventprobs.T, np.arange(eventprobs.shape[0]))) - shift

        event_values = np.zeros((self.stacked_epoch_data.values.shape[0],n_trials,n_events))
        for ev in range(n_events):
            for tr in range(n_trials):
                event_values[:,tr,ev] = self.stacked_epoch_data.values[:,int(times[ev,tr]),subset_epochs[tr]]

        return np.nanmean(event_values,axis=1)


    def estim_probs(self, magnitudes, parameters, locations, n_events=None, subset_epochs=None, lkh_only=False, by_trial_lkh=False):
        '''
        parameters
        ----------
        magnitudes : ndarray
            2D ndarray n_events * components (or 3D iteration * n_events * n_components), initial conditions for events magnitudes. If magnitudes are estimated, the list provided is used as starting point,
            if magnitudes are fixed, magnitudes estimated will be the same as the one provided. When providing a list, magnitudes need to be in the same order
            _n_th magnitudes parameter is  used for the _n_th event
        parameters : list
            list of initial conditions for Gamma distribution parameters parameter (2D stage * parameter or 3D iteration * n_events * n_components). If parameters are estimated, the list provided is used as starting point,
            if parameters are fixed, parameters estimated will be the same as the one provided. When providing a list, stage need to be in the same order
            _n_th gamma parameter is  used for the _n_th stage
        locations : ndarray
            1D ndarray of int with size n_events+1, locations for events
        n_events : int
            how many events are estimated
        subset_epochs : list
            boolean array indicating which epoch should be taken into account for condition-based calcs
        lkh_only: bool
            Returning eventprobs (True) or not (False)
        
        Returns
        -------
        likelihood : float
            Summed log probabilities
        eventprobs : ndarray
            Probabilities with shape max_samples*n_trials*n_events
        '''
        if n_events is None:
            n_events = magnitudes.shape[0]
        n_stages = n_events+1

        if subset_epochs is not None:
            if len(subset_epochs) == self.n_trials: #boolean indices
                subset_epochs = np.where(subset_epochs)[0]
            n_trials = len(subset_epochs)
            durations = self.durations[subset_epochs]
            starts = self.starts[subset_epochs]
            ends = self.ends[subset_epochs]
        else:
            n_trials = self.n_trials
            durations = self.durations
            starts = self.starts
            ends = self.ends

        gains = np.zeros((self.n_samples, n_events), dtype=np.float64)
        for i in range(self.n_dims):
            # computes the gains, i.e. congruence between the pattern shape
            # and the data given the magnitudes of the sensors
            gains = gains + self.events[:,i][np.newaxis].T * magnitudes[:,i]-magnitudes[:,i]**2/2
        gains = np.exp(gains)
        probs = np.zeros([self.max_d, n_trials,n_events], dtype=np.float64) # prob per trial
        probs_b = np.zeros([self.max_d, n_trials,n_events], dtype=np.float64)# Sample and state reversed
        for trial in np.arange(n_trials):
            # Following assigns gain per trial to variable probs 
            probs[:durations[trial],trial,:] = \
                gains[starts[trial]:ends[trial]+1,:] 
            # Same but samples and events are reversed, this allows to compute
            # fwd and bwd in the same way in the following steps
            probs_b[:durations[trial],trial,:] = \
                gains[starts[trial]:ends[trial]+1,:][::-1,::-1]

        pmf = np.zeros([self.max_d, n_stages], dtype=np.float64) # Gamma pmf for each stage scale
        for stage in range(n_stages):
            pmf[:,stage] = np.concatenate((np.repeat(0,locations[stage]), \
                self.distribution_pmf(parameters[stage,0], parameters[stage,1])[locations[stage]:]))
        pmf_b = pmf[:,::-1] # Stage reversed gamma pmf, same order as prob_b

        forward = np.zeros((self.max_d, n_trials, n_events), dtype=np.float64)
        backward = np.zeros((self.max_d, n_trials, n_events), dtype=np.float64)
        # Computing forward and backward helper variable
        #  when stage = 0:
        forward[:,:,0] = np.tile(pmf[:,0][np.newaxis].T,\
            (1,n_trials))*probs[:,:,0] #first stage transition is p(B) * p(d)
        backward[:,:,0] = np.tile(pmf_b[:,0][np.newaxis].T,\
                    (1,n_trials)) #Reversed gamma (i.e. last stage) without probs as last event ends at time T

        for event in np.arange(1,n_events):#Following stage transitions integrate previous transitions
            add_b = backward[:,:,event-1]*probs_b[:,:,event-1]#Next stage in back
            for trial in np.arange(n_trials):
                # convolution between gamma * gains at previous event and event
                forward[:,trial,event] = self.convolution(forward[:,trial,event-1], pmf[:,event])[:self.max_d]
                # same but backwards
                backward[:,trial,event] = self.convolution(add_b[:,trial], pmf_b[:, event])[:self.max_d]
            forward[:,:,event] = forward[:,:,event]*probs[:,:,event]
        #re-arranging backward to the expected variable
        backward = backward[:,:,::-1]#undoes stage inversion
        for trial in np.arange(n_trials):#Undoes sample inversion
            backward[:durations[trial],trial,:] = \
                backward[:durations[trial],trial,:][::-1]
        
        eventprobs = forward * backward
        eventprobs = np.clip(eventprobs, 0, None) #floating point precision error
        
        #eventprobs can be so low as to be 0, avoid dividing by 0
        #this only happens when magnitudes are 0 and gammas are randomly determined
        if (eventprobs.sum(axis=0) == 0).any() or (eventprobs[:,:,0].sum(axis=0) == 0).any(): 

            #set likelihood
            eventsums = eventprobs[:,:,0].sum(axis=0)
            eventsums[eventsums != 0] = np.log(eventsums[eventsums != 0])
            eventsums[eventsums == 0] = -np.inf
            likelihoods = eventsums
            likelihood = np.sum(eventsums)

            #set eventprobs, check if any are 0   
            eventsums = eventprobs.sum(axis=0)
            if (eventsums == 0).any():
                for i in range(eventprobs.shape[0]):
                    eventprobs[i,:,:][eventsums == 0] = 0
                    eventprobs[i,:,:][eventsums != 0] = eventprobs[i,:,:][eventsums != 0] / eventsums[eventsums != 0]
            else:
                eventprobs = eventprobs / eventprobs.sum(axis=0)

        else:
            # Per trial likelihoods
            likelihoods = np.log(eventprobs[:,:,0].sum(axis=0))
            likelihood = np.sum(likelihoods)#sum over max_samples to avoid 0s in log
            eventprobs = eventprobs / eventprobs.sum(axis=0)
        #conversion to probabilities, divide each trial and state by the sum of the likelihood of the n points in a trial

        if lkh_only:
            return likelihood
        elif by_trial_lkh:
            return forward * backward
        else:
            return [likelihood, eventprobs, likelihoods]

    def estim_probs_conds(self, magnitudes, parameters, locations, mags_map, pars_map, conds, lkh_only=False, cpus=1):
        '''
        parameters
        ----------
        magnitudes : ndarray
            2D ndarray n_events * components (or 3D iteration * n_events * n_components), initial conditions for events magnitudes. If magnitudes are estimated, the list provided is used as starting point,
            if magnitudes are fixed, magnitudes estimated will be the same as the one provided. When providing a list, magnitudes need to be in the same order
            _n_th magnitudes parameter is  used for the _n_th event
        parameters : list
            list of initial conditions for Gamma distribution parameters parameter (2D stage * parameter or 3D iteration * n_events * n_components). If parameters are estimated, the list provided is used as starting point,
            if parameters are fixed, parameters estimated will be the same as the one provided. When providing a list, stage need to be in the same order
            _n_th gamma parameter is  used for the _n_th stage
        locations : ndarray
            2D n_cond * n_events array indication locations for all events
        n_events : int
            how many events are estimated
        lkh_only: bool
            Returning eventprobs (True) or not (False)
        
        Returns
        -------
        likelihood : float
            Summed log probabilities
        eventprobs : ndarray
            Probabilities with shape max_samples*n_trials*n_events
        '''

        n_conds = mags_map.shape[0]
        likes_events_cond = []

        if cpus > 1:
            with mp.Pool(processes=cpus) as pool:
                likes_events_cond = pool.starmap(self.estim_probs, 
                    zip([magnitudes[c, mags_map[c,:]>=0, :] for c in range(n_conds)], [parameters[c, pars_map[c,:]>=0, :] for c in range(n_conds)], [locations[c, pars_map[c,:]>=0] for c in range(n_conds)],itertools.repeat(None), [conds == c for c in range(n_conds)], itertools.repeat(False)))
        else:
            for c in range(n_conds):
                magnitudes_cond = magnitudes[c, mags_map[c,:]>=0, :] #select existing magnitudes
                parameters_cond = parameters[c, pars_map[c,:]>=0, :] #select existing params
                locations_cond = locations[c, pars_map[c,:]>=0]
                lkh, eventprobs, _ = self.estim_probs(magnitudes_cond, parameters_cond, locations_cond, subset_epochs = (conds == c))
                likes_events_cond.append((lkh, eventprobs))

        likelihood = np.sum([x[0] for x in likes_events_cond])
        eventprobs = np.zeros((self.max_d, len(conds), mags_map.shape[1]))
        for c in range(n_conds):
            eventprobs[np.ix_(range(self.max_d), conds == c, mags_map[c,:]>=0)] = likes_events_cond[c][1]

        if lkh_only:
            return likelihood
        else:
            return [likelihood, eventprobs]

    def distribution_pmf(self, shape, scale):
        '''
        Returns PMF for a provided scipy disttribution with shape and scale, on a range from 0 to max_length 
        
        parameters
        ----------
        shape : float
            shape parameter
        scale : float
            scale parameter     
        Returns
        -------
        p : ndarray
            probabilty mass function for the distribution with given scale
        '''
        if scale == 0:
            warn('Convergence failed: one stage has been found to be null')
            p = np.repeat(0,self.max_d)
        else:
            p = self.pdf(np.arange(self.max_d), shape, scale=scale)
            p = p/np.sum(p)
            p[np.isnan(p)] = 0 #remove potential nans
        return p
    
    def scale_parameters(self, eventprobs=None, n_events=None, averagepos=None):
        '''
        Used for the re-estimation in the EM procdure. The likeliest location of 
        the event is computed from eventprobs. The scale parameter are then taken as the average 
        distance between the events
        
        parameters
        ----------
        eventprobs : ndarray
            [samples(max_d)*n_trials*n_events] = [max_d*trials*nTransition events]
        durations : ndarray
            1D array of trial length
        mags : ndarray
            2D ndarray components * nTransition events, initial conditions for events magnitudes
        shape : float
            shape parameter for the gamma, defaults to 2  
        
        Returns
        -------
        params : ndarray
            shape and scale for the gamma distributions
        '''
        params = np.zeros((n_events+1,2), dtype=np.float64)
        params[:,0] = self.shape
        params[:,1] = np.diff(averagepos, prepend=0)
        params[:,1] = [self.mean_to_scale(x[1],x[0]) for x in params]
        return params


    def backward_estimation(self,max_events=None, min_events=0, max_fit=None, max_starting_points=1, method="random", tolerance=1e-4, maximization=True, max_iteration=1e3):
        '''
        First read or estimate max_event solution then estimate max_event - 1 solution by 
        iteratively removing one of the event and pick the one with the highest 
        likelihood
        
        parameters
        ----------
        max_events : int
            Maximum number of events to be estimated, by default the output of hmp.models.hmp.compute_max_events()
        min_events : int
            The minimum number of events to be estimated
        max_fit : xarray
            To avoid re-estimating the model with maximum number of events it can be provided 
            with this arguments, defaults to None
        max_starting_points: int
            how many random starting points iteration to try for the model estimating the maximal number of events
        method: str
            What starting points generation method to use, 'random'or 'grid' (grid is not yet fully supported)
        tolerance: float
            Tolerance applied to the expectation maximization in the EM() function
        maximization: bool
            If True (Default) perform the maximization phase in EM() otherwhise skip
        max_iteration: int
            Maximum number of iteration for the expectation maximization in the EM() function
        '''
        if max_events is None and max_fit is None:
            max_events = self.compute_max_events()
        if not max_fit:
            if max_starting_points > 0:
                print(f'Estimating all solutions for maximal number of events ({max_events}) with 1 pre-defined starting point and {max_starting_points-1} {method} starting points')
            event_loo_results = [self.fit_single(max_events, starting_points=max_starting_points, method=method, verbose=False)]
        else:
            event_loo_results = [max_fit]
        max_events = event_loo_results[0].event.max().values+1

        for n_events in np.arange(max_events-1,min_events,-1):

            #only take previous model forward when it's actually fitting ok
            if event_loo_results[-1].likelihoods.values != -np.inf:                

                print(f'Estimating all solutions for {n_events} events')
                        
                flats_prev = event_loo_results[-1].dropna('stage').parameters.values
                mags_prev = event_loo_results[-1].dropna('event').magnitudes.values
                locs_prev = event_loo_results[-1].dropna('stage').locations.values

                events_temp, pars_temp,locs_temp = [],[], []
                
                for event in np.arange(n_events + 1):#creating all possible solutions

                    events_temp.append(mags_prev[np.arange(n_events+1) != event,])
                    
                    temp_flat = np.copy(flats_prev)
                    temp_flat[event,1] = temp_flat[event,1] + temp_flat[event+1,1] #combine two stages into one
                    temp_flat = np.delete(temp_flat, event+1, axis=0)
                    pars_temp.append(temp_flat)

                    temp_locs = np.copy(locs_prev)
                    temp_locs = np.delete(temp_locs, event+1, axis=0)
                    temp_locs[event] = 0
                    locs_temp.append(temp_locs) 
                
                if self.cpus == 1:
                    event_loo_likelihood_temp = []
                    for i in range(len(events_temp)):
                        event_loo_likelihood_temp.append(self.fit_single(n_events, events_temp[i],pars_temp[i],tolerance=tolerance,max_iteration=max_iteration,maximization=maximization,verbose=False)) #do not specify locs, too restrictive in some situations
                else:
                    inputs = zip(itertools.repeat(n_events), events_temp, pars_temp,\
                                itertools.repeat([]), itertools.repeat([]),\
                                itertools.repeat(tolerance), itertools.repeat(max_iteration), \
                                itertools.repeat(maximization), itertools.repeat(1),\
                                itertools.repeat(1),itertools.repeat('random'), itertools.repeat(True),\
                                itertools.repeat(False),itertools.repeat(1))
                    with mp.Pool(processes=self.cpus) as pool:
                        event_loo_likelihood_temp = pool.starmap(self.fit_single, inputs)

                lkhs = [x.likelihoods.values for x in event_loo_likelihood_temp]
                event_loo_results.append(event_loo_likelihood_temp[np.nanargmax(lkhs)])

                #remove event_loo_likelihood
                del event_loo_likelihood_temp
                # Force garbage collection
                gc.collect()
            
            else: 
                print(f'Previous model did not fit well. Estimating a neutral {n_events} event model.')
                event_loo_results.append(self.fit_single(n_events, tolerance=tolerance, max_iteration = max_iteration, maximization = maximization))

        event_loo_results = xr.concat(event_loo_results, dim="n_events")
        event_loo_results = event_loo_results.assign_coords({"n_events": np.arange(max_events,min_events,-1)})
        return event_loo_results

    def compute_max_events(self):
        '''
        Compute the maximum possible number of events given event width  minimum reaction time
        '''
        if self.location_corr_threshold is not None:
            print('Note that more events might fit, as long as they are not highly correlating.')
            return int(np.rint(np.percentile(self.durations, 10)//(self.event_width_samples/2)))+2
        else:
            if self.location > 0:
                return int(np.rint(np.percentile(self.durations, 10)//(self.location)))+2
            else:
                return int(np.rint(np.percentile(self.durations, 10)))+2


    @staticmethod        
    def compute_times(init, estimates, duration=False, fill_value=None, mean=False, mean_in_participant=True, cumulative=False, add_rt=False, extra_dim=None, as_time=False, errorbars=None, center_measure='mean',estimate_method='max', onset=False):
        '''
        Compute the likeliest onset times for each event

        parameters
        ----------
        init : 
            Initialized HMP object 
        estimates : xr.Dataset
            Estimated instance of an HMP model 
        duration : bool
            Whether to compute onset times (False) or stage duration (True)
        fill_value : float | ndarray
            What value to fill for the first onset/duration.
        mean : bool 
            Whether to compute the mean (True) or return the single trial estimates
            Note that mean and errorbars cannot both be true.
        mean_in_partipant : bool
            Whether the mean is first computed within participant before calculating the overall mean.
        cumulative : bool
            Outputs stage duration (False) or time of onset of stages (True)
        add_rt : bool
            whether to append the last stage up to the RT
        extra_dim : str
            if string the times are averaged within that dimension
        as_time : bool
            if true, return time (ms) instead of samples
        errorbars : str
            calculate 95% confidence interval ('ci'), standard deviation ('std'),
            standard error ('se') on the times or durations, or None.
            Note that mean and errorbars cannot both be true.
        center_measure : string
            mean (default) or median, used to calculate the measure within participant if mean is True
        estimate_method : string
            'max' or 'mean', either take the max probability of each event on each trial, or the weighted 
            average.
        onset : bool
            Whether to compute time at peak (False, Default) or onset of the Event (True)

        Returns
        -------
        times : xr.DataArray
            Transition event onset or stage duration with trial_x_participant*event dimensions or only event dimension if mean = True
            Contains nans for missing stages.
        '''

        assert not(mean and errorbars is not None), 'Only one of mean and errorbars can be set.'

        if estimate_method is None:
            estimate_method = 'max'
        event_shift = 0
        if onset:
            event_shift = init.event_width_samples//2
        eventprobs = estimates.eventprobs.fillna(0).copy()
        if estimate_method == "max":
            times = eventprobs.argmax('samples') - event_shift #Most likely event location
        else:
            times = xr.dot(eventprobs, eventprobs.samples, dims='samples') - event_shift
        times = times.astype('float32')#needed for eventual addition of NANs
        #in case there is a single model, but there are empty stages at the end
        #this happens with selected model from backward estimation
        if 'n_events' in times.coords and len(times.shape) == 2:
            tmp = times.mean('trial_x_participant').values
            if tmp[-1] == -event_shift:
                filled_stages = np.where(tmp != -event_shift)[0]
                times = times[:, filled_stages]
        #set to nan if stage missing
        if extra_dim == 'condition':
            times_cond = times.groupby('cond').mean('trial_x_participant').values #take average to make sure it's not just 0 on the trial-level
            for c, e in np.argwhere(times_cond == -event_shift):
                times[times['cond']==c, e] = np.nan
        elif extra_dim == 'n_events':
            times_n_events = times.mean('trial_x_participant').values
            for x, e in np.argwhere(times_n_events == -event_shift):
                times[x,:,e] = np.nan
        if as_time:
            times = times * 1000/init.sfreq
        if duration:
            fill_value=0
        if fill_value != None:            
            added = xr.DataArray(np.repeat(fill_value,len(times.trial_x_participant))[np.newaxis,:],
                                 coords={'event':[0], 
                                         'trial_x_participant':times.trial_x_participant})
            times = times.assign_coords(event=times.event+1)
            times = times.combine_first(added)
        if add_rt:             
            rts = init.named_durations
            if as_time:
                rts = rts * 1000/init.sfreq
            rts = rts.assign_coords(event=int(times.event.max().values+1))
            rts = rts.expand_dims(dim="event")
            times = xr.concat([times, rts], dim='event')
            if extra_dim == 'n_events': #move rts inside the nans of the missing stages
                for e in times['n_events'].values:
                    tmp = np.squeeze(times.isel(n_events = times['n_events'] == e).values) #seems overly complicated, but is necessary
                    #identify first nan column
                    first_nan = np.where(np.isnan(np.mean(tmp,axis=0)))[0]
                    if len(first_nan) > 0:
                        first_nan = first_nan[0]
                        tmp[:,first_nan] = tmp[:,-1]
                        tmp[:,-1] = np.nan
                        times[times['n_events'] == e,:, :] = tmp
        if duration: #taking into account missing events, hence the ugly code
            times = times.rename({'event':'stage'})
            if not cumulative:
                if not extra_dim:
                    times = times.diff(dim='stage')
                elif extra_dim == 'condition': #by cond, ignore missing events
                    for c in np.unique(times['cond'].values):
                        tmp = times.isel(trial_x_participant = estimates['cond'] == c).values
                        #identify nan columns == missing events
                        missing_evts = np.where(np.isnan(np.mean(tmp,axis=0)))[0]
                        tmp = np.diff(np.delete(tmp, missing_evts, axis=1)) #remove 0 columns, calc difference
                        #insert nan columns (to maintain shape), 
                        for missing in missing_evts:
                            tmp = np.insert(tmp, missing-1, np.nan, axis=1)
                        #add extra column to match shape
                        tmp = np.hstack((tmp,np.tile(np.nan,(tmp.shape[0],1)))) 
                        times[estimates['cond'] == c, :] = tmp
                    times = times[:,:-1] #remove extra column
                elif extra_dim == 'n_events':
                    for e in times['n_events'].values:
                        tmp = np.squeeze(times.isel(n_events = times['n_events'] == e).values) #seems overly complicated, but is necessary
                        #identify nan columns == missing events
                        missing_evts = np.where(np.isnan(np.mean(tmp,axis=0)))[0]
                        tmp = np.diff(np.delete(tmp, missing_evts, axis=1)) #remove 0 columns, calc difference
                        #insert nan columns (to maintain shape), in contrast to above,
                        #here add columns at the end, as no actually 'missing' events
                        tmp = np.hstack((tmp,np.tile(np.nan,(tmp.shape[0],len(missing_evts))))) 
                        #add extra column to match shape
                        tmp = np.hstack((tmp,np.tile(np.nan,(tmp.shape[0],1)))) 
                        times[times['n_events'] == e,:, :] = tmp
                    times = times[:,:,:-1] #remove extra column
        
        if mean:
            if extra_dim == 'condition': #calculate mean only in trials of specific condition
                if mean_in_participant:
                    if center_measure == 'mean':
                        times = times.groupby('cond_x_participant').mean('trial_x_participant')
                    elif center_measure == 'median':
                        times = times.groupby('cond_x_participant').median('trial_x_participant')
                    else:
                        print('center measure not recognized')
                    times = times.groupby('cond').mean('cond_x_participant')       
                else:
                    if center_measure == 'mean':
                        times = times.groupby('cond').mean('trial_x_participant')
                    elif center_measure == 'median':
                        times = times.groupby('cond').median('trial_x_participant')
                    else:
                        print('center measure not recognized')
            else:
                if mean_in_participant:
                    if center_measure == 'mean':
                        times = times.groupby('participant').mean('trial_x_participant').mean('participant')
                    elif center_measure == 'median':
                        times = times.groupby('participant').median('trial_x_participant').mean('participant')
                    else:
                        print('center measure not recognized')
                else:
                    if center_measure == 'mean':
                        times = times.mean('trial_x_participant')
                    elif center_measure == 'median':
                        times = times.median('trial_x_participant')
                    else:
                        print('center measure not recognized')
                    
        elif errorbars:
            if extra_dim == 'condition':
                errorbars_model = np.zeros((len(np.unique(times['cond'])), 2,times.shape[1]))
                if errorbars == 'ci':
                    for c in np.unique(times['cond']):
                        for st in range(times.shape[1]):
                            errorbars_model[c, :, st] = utils.compute_ci(times[times['cond'] == c, st].values)
                elif errorbars == 'std':
                    std_errs = times.groupby('cond').reduce(np.std, dim='trial_x_participant').values
                    for c in np.unique(times['cond']):
                        errorbars_model[c,:,:] = np.tile(std_errs[c,:], (2,1))
                elif errorbars == 'se':
                    se_errs = times.groupby('cond_x_participant').mean('trial_x_participant').groupby('cond').reduce(sem, dim='cond_x_participant').values
                    for c in np.unique(times['cond']):
                        errorbars_model[c,:,:] = np.tile(se_errs[c,:], (2,1))
            elif extra_dim == 'n_events':
                errorbars_model = np.zeros((times.shape[0], 2, times.shape[2]))
                if errorbars == 'ci':
                    for e in np.unique(times['n_events']):
                        for st in range(times.shape[2]):
                            errorbars_model[times['n_events']==e, :, st] = utils.compute_ci(np.squeeze(times[times['n_events']==e,:, st].values))
                elif errorbars == 'std':
                    std_errs = times.reduce(np.std, dim='trial_x_participant').values
                    for e in np.unique(times['n_events']):
                        errorbars_model[times['n_events']==e,:,:] = np.tile(std_errs[times['n_events']==e,:], (2,1))
                elif errorbars == 'se':
                    se_errs = times.groupby('participant').mean('trial_x_participant').groupby('n_events').reduce(sem, dim='participant', axis=0).values
                    for c in np.unique(times['cond']):
                        errorbars_model[c,:,:] = np.tile(se_errs[c,:], (2,1))
            else:
                if errorbars == 'ci':
                    errorbars_model = np.zeros((2,times.shape[1]))
                    for st in range(times.shape[1]):
                        errorbars_model[:, st] = utils.compute_ci(times[:,st].values)
                elif errorbars == 'std':
                    errorbars_model = np.tile(times.reduce(np.std, dim='trial_x_participant').values, (2,1))
                elif errorbars == 'se':
                    errorbars_model = np.tile(times.groupby('participant').mean('trial_x_participant').reduce(sem, dim='participant').values, (2,1))
            times = errorbars_model
        return times
   
    @staticmethod
    def compute_topologies(epoch_data, estimated, init, extra_dim=None, mean=True, mean_in_participant=True, peak=True, estimate_method='max'):
        """
        Compute topologies for each trial. 
         
        parameters
        ----------
         	epoch_data: xr.Dataset 
                Epoched data
         	estimated: xr.Dataset 
                estimated model parameters and event probabilities
         	init : 
                Initialized HMP object 
         	extra_dim: str 
                if True the topology is computed in the extra dimension
         	mean: bool 
                if True mean will be computed instead of single-trial channel activities
            mean_in_partipant : bool
                Whether the mean is first computed within participant before calculating the overall mean.
            peak : bool
                if true, return topology at peak of the event. If false, return topologies weighted by a normalized template.
            estimate_method : string
                'max' or 'mean', either take the max probability of each event on each trial, or the weighted 
                average.

         Returns
         -------
         	event_values: xr.DataArray
                array containing the values of each electrode at the most likely transition time
                contains nans for missing events
        """

        if estimate_method is None:
            estimate_method = 'max'

        epoch_data = epoch_data.rename({'epochs':'trials'}).\
                          stack(trial_x_participant=['participant','trials']).data.fillna(0).drop_duplicates('trial_x_participant')
        estimated = estimated.eventprobs.fillna(0).copy()
        n_events = estimated.event.count().values
        n_trials = estimated.trial_x_participant.count().values
        n_channels = epoch_data.channels.count().values

        epoch_data = epoch_data.sel(trial_x_participant=estimated.trial_x_participant) #subset to estimated

        if not peak:
            normed_template = init.template/np.sum(init.template)

        if not extra_dim or extra_dim == 'condition': #also in the condition case, only one fit per trial
            if estimate_method == "max":
                times = estimated.argmax('samples') #Most likely event location
            else:
                times = np.round(xr.dot(estimated, estimated.samples, dims='samples'))
        
            event_values = np.zeros((n_channels,n_trials,n_events))
            for ev in range(n_events):
                for tr in range(n_trials):
                    samp = int(times.values[tr,ev])
                    if peak:
                        event_values[:,tr,ev] = epoch_data.values[:,samp,tr]
                    else:
                        vals = epoch_data.values[:,samp:samp+init.event_width_samples//2,tr]
                        event_values[:,tr,ev] = np.dot(vals, normed_template[:vals.shape[1]])          
                    
            event_values = xr.DataArray(event_values, 
                        dims = ["channels","trial_x_participant","event",],
                        coords={"trial_x_participant":estimated.trial_x_participant,
                                "event": estimated.event,
                                "channels":epoch_data.channels
                        })
            event_values = event_values.transpose("trial_x_participant","event","channels") #to maintain previous behavior

            if not extra_dim:
                #set to nan if stage missing
                times = times.mean('trial_x_participant').values
                for e in np.argwhere(times == 0):
                    event_values[:,e,:] = np.nan
                        
            if extra_dim == 'condition':
                #add coords
                event_values = event_values.assign_coords({'cond_x_participant': ('trial_x_participant', epoch_data['cond_x_participant'].values),
                                            'cond': ('trial_x_participant', epoch_data['cond'].values)})

                #set to nan if stage missing
                times = times.groupby('cond').mean('trial_x_participant').values
                for c, e in np.argwhere(times == 0):
                    event_values[event_values['cond']==c,e,:] = np.nan

        elif extra_dim == 'n_events': #here we need values per fit
            n_dim = estimated[extra_dim].count().values
            event_values = np.zeros((n_dim, n_channels, n_trials, n_events))*np.nan
            for x in range(n_dim):
                if estimate_method == "max":
                    times = estimated[x].argmax('samples')
                else:
                    times = np.round(xr.dot(estimated[x], estimated.samples, dims='samples'))
                for ev in range(n_events):
                    for tr in range(n_trials):
                        samp = int(times.values[tr,ev])
                        if peak:
                            event_values[x,:,tr,ev] = epoch_data.values[:,samp,tr]  
                        else:
                            vals = epoch_data.values[:,samp:samp+init.event_width_samples//2,tr]
                            event_values[x,:,tr,ev] = np.dot(vals, normed_template[:vals.shape[1]]) 

                #set to nan if missing
                times = times.mean('trial_x_participant').values
                for e in np.argwhere(times == 0):
                    event_values[x,:,:,e] = np.nan
                
            event_values = xr.DataArray(event_values, 
                    dims = [extra_dim, "channels", "trial_x_participant","event"],
                    coords={extra_dim:estimated[extra_dim],
                            "trial_x_participant":estimated.trial_x_participant,
                            "event": estimated.event,
                            "channels":epoch_data.channels
                    })
            event_values = event_values.transpose(extra_dim, "trial_x_participant","event","channels") #to maintain previous behavior
        else:
            print('Unknown extra dimension')

        if mean:
            if extra_dim == 'condition': #calculate mean within condition trials
                if mean_in_participant:
                    tmp = event_values.groupby('cond_x_participant').mean('trial_x_participant')
                    tmp = tmp.assign_coords({'cond': ('cond_x_participant', [x[1] for x in tmp['cond_x_participant'].data])})
                    return tmp.groupby('cond').mean('cond_x_participant')
                else:
                    return event_values.groupby('cond').mean('trial_x_participant')
            else:
                if mean_in_participant:
                    return event_values.groupby('participant').mean('trial_x_participant').mean('participant')
                else:
                    return event_values.mean('trial_x_participant')
        else:
            return event_values

    def gen_random_stages(self, n_events):
        '''
        Returns random stage duration between 0 and mean RT by iteratively drawind sample from a 
        uniform distribution between the last stage duration (equal to 0 for first iteration) and 1.
        Last stage is equal to 1-previous stage duration.
        The stages are then scaled to the mean RT
        
        parameters
        ----------
        n_events : int
            how many events
        
        Returns
        -------
        random_stages : ndarray
            random partition between 0 and mean_d
        '''
        mean_d = int(self.mean_d)
        rnd_durations = np.zeros(n_events + 1)
        while any(rnd_durations < self.event_width_samples): #at least event_width
            rnd_events = np.random.default_rng().integers(low = 0, high = mean_d, size = n_events) #n_events between 0 and mean_d
            rnd_events = np.sort(rnd_events)
            rnd_durations = np.hstack((rnd_events, mean_d)) - np.hstack((0, rnd_events))  #associated durations
        random_stages = np.array([[self.shape, self.mean_to_scale(x, self.shape)] for x in rnd_durations])
        return random_stages
    
    def gen_mags(self, n_events, n_samples=None, lower_bound=-1, upper_bound=1, method=None, size=3, decimate=False, verbose=True):
        """
        Generate magnitudes sampled on a grid with n_events combinations. 
        This is a generator function that can be used to generate a set of magnitudes for testing different starting point to the EM algorithm
         
        parameters
        ----------
         	 n_events: int
                Number of events in the HMP model
         	 n_samples: int
                Number of samples to generate ( default : len ( grid ))
         	 lower_bound: float 
                Lower bound of the grid ( default : - 1 )
         	 upper_bound: float
                Upper bound of the grid ( default : 1 )
         	 method: str
                Method for generating the magnitudes ( default : None )
         	 size: int
                Size of the grid ( default : 3 )
         	 decimate: bool 
                If True the number of samples will be decimated to the size of the grid ( default : False )
         	 verbose: bool
                If True the number of samples will be printed to standard output ( default : True )
         
         Returns
         -------
         	 List of n_samples magnitude ( s ) sampled on
        """
        '''
        Return magnitudes sampled on a grid with n points between lower_bound and upper_bound for the n_events. All combinations are tested
        '''
        from itertools import product    
        if n_samples == 1:
            grid = np.zeros((n_events, 1, self.n_dims))
        else: 
            grid = np.array([x for x in product(np.linspace(lower_bound,upper_bound,size), repeat=self.n_dims)])

        if verbose:
            print(f'Number of potential magnitudes: {len(grid)}') 

        if n_samples is None:
            n_samples = len(grid)
        if n_samples > len(grid):
            method='random'
        if decimate:
            n_samples = int(np.rint(len(grid) / decimate))
            
        if method is None and len(grid) != n_samples:
            sort_table = np.argsort(np.abs(np.sum(grid, axis=-1)), axis=0)[::-1]
            grid = grid[sort_table[:n_samples]]
            n_samples = len(grid)
            if verbose:
                print(f'Because of decimation {len(grid)} will be estimated.')
        gen_mags = np.zeros((n_events, n_samples, self.n_dims))
        for event in range(n_events):
            if method is None:
                gen_mags[event,:,:] = grid
            elif method == "random":
                gen_mags[event,:,:] = grid[np.random.choice(range(len(grid)), size=n_samples, replace=True)]
        gen_mags = np.transpose(gen_mags, axes=(1,0,2))
        return gen_mags
    
    def _grid_search(self, n_stages, n_points=None, verbose=True, start_time=0, end_time=None, iter_limit=np.inf, step=1, offset=None, method='slide'):
        '''
        This function decomposes the mean RT into a grid with points. Ideal case is to have a grid with one sample = one search point but the number
        of possibilities badly scales with the length of the RT and the number of stages. Therefore the iter_limit is used to select an optimal number
        of points in the grid with a given spacing. After having defined the grid, the function then generates all possible combination of 
        event placements within this grid. It is faster than using random points (both should converge) but depending on the mean RT and the number 
        of events to look for, the number of combination can be really large. 
        
        parameters
        ----------
        n_stages : int
            how many event to look for +1
        n_points: int 
            how many points to look for ( default : None ). If None the number of points will be chosen from the length of the time
        verbose: bool
            Output useful print (True, default)
        start_time: int
            at what time to start the grid
        end_time: int
            at what time to stop the grid
        iter_limit: int
            How many iteration max, if grid is longer the grid will be decimated
        step: 
            How many step, i.e. samples, between two iterations
        offset:
        method:


        Returns
        -------
        parameters : ndarray
            3D array with numper of possibilities * n_stages * 2 (gamma parameters)
        '''
        from itertools import combinations_with_replacement, permutations  
        from math import comb as binomcoeff
        import more_itertools as mit
        if offset is None:
            offset = 1
        start_time = int(start_time)
        if end_time is None:
            end_time = int(self.mean_d)
        duration = end_time-start_time
        if n_points is None:
            n_points = duration//step
            duration = step*n_points
        check_n_posibilities = binomcoeff(n_points-1, n_stages-1)
        if check_n_posibilities > iter_limit:
            while binomcoeff(n_points-1, n_stages-1) > iter_limit:
                n_points = n_points-1
            step = duration//n_points#same if no points removed in the previous step
            end_time = start_time+step*(n_points-1)#Rounding up to step size
            duration = end_time-start_time
        end_time = start_time+step*(n_points)#Rounding up to step size  
        grid = np.array([x for x in np.linspace(start_time+step, end_time-step, (duration//step))-start_time])#all possible durations
        grid = grid[grid < duration - ((n_stages-2)*step)]#In case of >2 stages avoid impossible durations, just to speed up
        grid = grid[grid >= offset]
        comb = np.array([x for x in combinations_with_replacement(grid, n_stages) if np.round(np.sum(x)) == np.round(duration)])#A bit bruteforce
        if len(comb)>0:
            new_comb = []
            for c in comb:
                new_comb.append(np.array(list(mit.distinct_permutations(c))))
            comb = np.vstack(new_comb)
            parameters = np.zeros((len(comb),n_stages,2), dtype=np.float64)
            for idx, y in enumerate(comb):
                parameters[idx, :, :] = [[self.shape, self.mean_to_scale(x,self.shape)] for x in y]
            if verbose:
                if check_n_posibilities > iter_limit:
                    print(f'Initial number of possibilities is {check_n_posibilities}.') 
                    print(f'Given the number of max iterations = {iter_limit}: fitting {len(comb)} models based on all \n possibilities from grid search with a spacing of {int(step)} samples and {n_points} points  \n and durations of {grid}.')
                else:
                    print(f'Fitting {len(comb)} models using grid search')
            if method == 'grid':
                return parameters
            else:
                return parameters[np.argsort(parameters[:,0,1]),:,:]
        else:
            raise ValueError(f'No combination found given length of the data {self.mean_d}, number of events {n_stages} and a max iteration of {iter_limit}')
    
    def sliding_event_mags(self, epoch_data, step=5, decimate_grid = False, cpu=1, plot=False, tolerance=1e-4, min_iteration=10,alpha=.05):
        """
        Use the sliding_event function with different initialized magnitudes values

        parameters
        ----------
            epoch_data: xr.Dataset 
                the epoched data
            step: int 
                The number of steps to be use when sliding form 0 to mean duration
            decimate_grid: int 
                If True the grid is decimated to the given number
            cpu: int 
                The number of CPUs to use
            plot: bool
                 If True draw a plot
            tolerance: float 
                Tolerance criterion for the EM
            min_iteration: int 
                minimum iteration for the EM
            alpha: float
                transparency option for the generated plots

        Returns
        -------
            lkhs: ndarray 
                likelihoods for each sliding_event with different magnitudes
            mags: ndarray 
                magnitudes values
            channels: ndarray 
                Channel activities during the likeliest transition times for each event
            times : ndarray 
                Likeliest time of transitions for each event 
        """

        grid = np.squeeze(self.gen_mags(1, decimate = decimate_grid,size=3)) #get magn grid
        n_iter = len(grid)

        #calculate estimates, returns lkhs, mags, times
        inputs = zip(itertools.repeat((12,3)), itertools.repeat(False), itertools.repeat('search'), 
                    grid, itertools.repeat(step), itertools.repeat(False), itertools.repeat(None),
                    itertools.repeat(False),itertools.repeat(False), itertools.repeat(1), itertools.repeat(tolerance),
                    itertools.repeat(min_iteration))
        with mp.Pool(processes=cpu) as pool:
            estimates = list(tqdm(pool.imap(self._sliding_event_star, inputs), total=len(grid)))
            
        #topo prep
        stacked_epoch_data = epoch_data.stack(trial_x_participant=('participant','epochs')).dropna('trial_x_participant',how='all').data.to_numpy() 
        n_electrodes, _, n_trials = stacked_epoch_data.shape
        peak_shift = np.argmax(self.template)

        #collect results
        max_run_len = max([len(x[0]) for x in estimates])
        lkhs = np.zeros((n_iter * max_run_len))*np.nan
        times = np.zeros((n_iter * max_run_len))*np.nan
        mags = np.zeros((n_iter * max_run_len, self.n_dims))*np.nan
        channels = np.zeros((n_iter * max_run_len, epoch_data.sizes['channels']))*np.nan

        for i, est in enumerate(estimates):
            idx = i * max_run_len
            lkhs[idx:(idx + len(est[0]))] = est[0]
            mags[idx:(idx + len(est[0])), :] = est[1].squeeze()
            times[idx:(idx + len(est[0]))] = np.mean(est[2],axis=1)  #these should NOT be shifted, later used to calc pars
            
            #get topos per estimation per trial, then average
            topos = np.zeros((n_electrodes, n_trials, len(est[0])))
            for j, times_per_event in enumerate(est[2]):
                for trial in range(n_trials):
                    topos[:,trial,j] = stacked_epoch_data[:, int(times_per_event[trial]) + peak_shift, trial]
                
            channels[idx:(idx+len(est[0])), :] = np.nanmean(topos,axis=1).T

        mags = mags[~np.isnan(lkhs),:]
        channels = channels[~np.isnan(lkhs),:]
        times = times[~np.isnan(lkhs)]
        lkhs = lkhs[~np.isnan(lkhs)]

        if plot:
            _, ax = plt.subplots(1,1,figsize=(20,3))
            ax.plot(times, lkhs, '.', alpha=alpha)
            ax.set_xlim(0, self.mean_d)
        
        return lkhs, mags, channels, times

    def _sliding_event_star(self, args): #for tqdm usage
        return self.sliding_event(*args)
        
    def sliding_event(self, figsize=(12,3), verbose=True, method=None, magnitudes=None, step=1, show=True, ax=None, fix_mags=False, fix_pars=False, cpus=None, tolerance=1e-4, min_iteration=1,em_method='mean'):
        """
        This method outputs the likelihood and estimates of a 1 event HMP model with each sample, from 0 to the mean epoch duration, as starting point for the first stage.
         
        parameters
        ----------
             figsize: tuple
                Size of the figure in inches.
         	 verbose: bool
                If True the method will be printed to standard output.
         	 method: str
                The method to use for fitting the model.
         	 magnitudes: ndarray
                The starting point(s) for the magnitudes
         	 step: float
                The step size for the slide between 0 and mean duration (step 2 = test every other sample)
         	 show: bool
                If True the plot will be shown.
         	 ax: plt.subplots
                The axis to plot to.
         	 fix_mags: bool
                If True the magnitudes will be fixed in the EM()
         	 fix_pars: bool
                If True the scale will be fixed in the EM()
         	 cpus: int
                The number of CPUs to use for the fitting process.
             tolerance: float
                Tolerance criterion for the EM
             min_iteration: int
                minimum iteration for the EM
         
        Returns
        -------
            lkhs: ndarray
                likelihoods for each sliding_event with different magnitudes
            mags: ndarray
                magnitudes values
        """       
        parameters = self._grid_search(2, verbose=verbose, step=step)#Looking for all possibilities with one event
        if method is None or magnitudes is None:
            magnitudes = np.zeros((len(parameters),1, self.n_dims), dtype=np.float64)
            maximization = True
            if fix_mags:
                mags_to_fix = [0]
            else:        
                mags_to_fix = []
            ls = '-'
        else:
            magnitudes = np.tile(magnitudes, (len(parameters),1,1))
            if fix_mags:
                maximization = False
                mags_to_fix = [0]
                ls = '-'
            else:
                maximization = True
                mags_to_fix = []
                ls = '.'
        if fix_pars:
            pars_to_fix = [0,1]
        else: 
            pars_to_fix = []
            ls = 'o'
        lkhs_init, mags_init, pars_init, times_init = self._estimate_single_event(magnitudes, parameters, pars_to_fix, mags_to_fix, maximization, cpus, tolerance=tolerance,min_iteration=min_iteration)
        
        if verbose:
            if ax is None:
                 _, ax = plt.subplots(figsize=figsize, dpi=100)
            ax.plot(self.scale_to_mean(pars_init[:,0,1],self.shape), lkhs_init, ls)
            plt.ylabel('Log-likelihood')
            plt.xlabel('Sample number')
            if show:
                plt.show()        
        if method is None:
            #pars, mags, lkhs = pars_init, mags_init, lkhs_init
            return ax
        else:
            return lkhs_init, mags_init, times_init
        
    def _estimate_single_event(self, magnitudes, parameters, parameters_to_fix, magnitudes_to_fix, maximization, cpus, max_iteration=1e2, tolerance=1e-4,min_iteration=1):
        filterwarnings('ignore', 'Convergence failed, estimation hitted the maximum ', )#will be the case but for a subset only hence ignore
        if cpus is None:
            cpus = self.cpus
        if cpus > 1:
            if np.shape(magnitudes) == 2:
                magnitudes = np.tile(magnitudes, (len(parameters), 1, 1))
            with mp.Pool(processes=self.cpus) as pool:
                estimates = pool.starmap(self.EM, 
                    zip(magnitudes, parameters, 
                        itertools.repeat(maximization), itertools.repeat(magnitudes_to_fix), 
                        itertools.repeat(parameters_to_fix), itertools.repeat(max_iteration),
                        itertools.repeat(tolerance), itertools.repeat(min_iteration)))
        else:
            estimates = []
            for pars, mags in zip(parameters, magnitudes):
                estimates.append(self.EM(mags, pars, maximization, magnitudes_to_fix, parameters_to_fix, max_iteration, tolerance, min_iteration=min_iteration))
        lkhs_sp = np.array([x[0] for x in estimates])
        mags_sp = np.array([x[1] for x in estimates])
        pars_sp = np.array([x[2] for x in estimates])

        #calc expected time

        times_sp = np.array([np.rint(np.dot(np.squeeze(x[3]).T, np.arange(x[3].shape[0]))) for x in estimates]) - self.event_width_samples//2

        resetwarnings()
        return lkhs_sp, mags_sp, pars_sp, times_sp
    
    def fit(self, step=None, verbose=True, end=None, tolerance=1e-3, diagnostic=False, return_estimates=False, by_sample=False, pval = None, premags=None, prepars=None):
        """
         Instead of fitting an n event model this method starts by fitting a 1 event model (two stages) using each sample from the time 0 (stimulus onset) to the mean RT. 
         Therefore it tests for the landing point of the expectation maximization algorithm given each sample as starting point and the likelihood associated with this landing point. 
         As soon as a starting points reaches the convergence criterion, the function fits an n+1 event model and uses the next samples in the RT as starting point for the following event
         
        parameters
        ----------
         	 step: float
                The size of the step from 0 to the mean RT, defaults to the widths of the expected event.
         	 verbose: bool 
                If True print information about the fit
         	 end: int
                The maximum number of samples to explore within each trial
         	 trace: bool 
                If True keep the scale and magnitudes parameters for each iteration
         	 tolerance: float
                The tolerance used for the convergence in the EM() function
         	 diagnostic: bool
                If True print a diagnostic plot of the EM traces for each iteration and several statistics at each iteration
             return_estimates : bool
                return all intermediate models
             by_sample : bool
                try every sample as the starting point, even if a later event has already
                been identified. This in case the method jumped over a local maximum in an earlier estimation.
             pval: float
                 p-value for the detection of the first event, test the first location for significance compared to a distribution of noise estimates
         Returns: 
         	 A the fitted HMP mo
        """
        if end is None:
            end = self.mean_d
        if step is None:
            step = self.event_width_samples
        max_event_n = self.compute_max_events()*10#not really nedded, if it fits it fits
        if diagnostic:
            cycol = cycle(default_colors)
        pbar = tqdm(total = int(np.rint(end)))#progress bar
        n_events_fixed = prepars.shape[0] if prepars is not None else 0
        n_events = n_events_fixed + 1 if prepars is not None else 1
        j, time = 1, 0 #j = sample after last placed event
        #Init pars (need this for min_model)
        pars = np.zeros((max_event_n+1,2))
        pars[:,0] = self.shape #final gamma parameters during estimation, shape x scale
        fixed_indices = None
        if prepars is not None:
            pars[:n_events_fixed] = prepars
            fixed_indices = list(range(0, n_events_fixed))

        pars_prop = pars[:n_events+1].copy() #gamma params of current estimation
        pars_prop[0,1] = self.mean_to_scale(j*step, self.shape) #initialize gamma_parameters at 1 sample
        last_stage = self.mean_to_scale(end-j*step, self.shape) #remainder of time
        pars_prop[-1,1] = last_stage

        #Init mags
        mags = np.zeros((max_event_n, self.n_dims)) #final mags during estimation
        if premags is not None:
            mags[:n_events_fixed] = premags
        #Init locations
        locations = np.zeros((max_event_n+1,),dtype=int) #location per stage
        locations[1:-1] = self.location

        # The first new detected event should be higher than the bias induced by splitting the RT in two random partition
        if pval is not None:
            lkh = self.fit_single(1, maximization=False, starting_points=100, return_max=False, verbose=False)
            lkh_prev = lkh.likelihoods.mean() + lkh.likelihoods.std()*norm_pval.ppf(1-pval)
        else:
            lkh_prev = -np.inf
        if return_estimates:
            estimates = [] #store all n_event solutions
        # Iterative fit, stop at half an event width as otherwise can get stuck for a while
        while self.scale_to_mean(last_stage, self.shape) >= self.location and n_events <= max_event_n:

            prev_time = time
            
            #get new parameters
            mags_props, pars_prop, locations_props = self.propose_fit_params(n_events, by_sample, step, j, mags, pars, locations, end)
            last_stage = pars_prop[n_events,1]
            #Estimate model based on these propositions
            solutions = self.fit_single(n_events, mags_props, pars_prop, fixed_indices, fixed_indices,\
                            verbose=False, cpus=1,\
                            tolerance=tolerance, locations=locations_props)
            sol_lkh = solutions.likelihoods.values
            sol_sample_new_event = int(np.round(self.scale_to_mean(np.sum(solutions.parameters.values[:n_events,1]), self.shape)))
            #Diagnostic plot
            if diagnostic:
                plt.plot(solutions.traces.T, alpha=.3, c='k')
                print()
                print('Event found at sample ' + str(sol_sample_new_event))
                print(f'Events at {np.round(self.scale_to_mean(np.cumsum(solutions.parameters.values[:,1]), self.shape)).astype(int)}')
                print('lkh change: ' + str(solutions.likelihoods.values - lkh_prev))
            #check solution
            if sol_lkh - lkh_prev > 0:#accept solution if likelihood improved
            
                lkh_prev = sol_lkh

                #update mags, params, and locations
                mags[:n_events] = solutions.magnitudes.values
                pars[:n_events+1] = solutions.parameters.values

                #store solution
                if return_estimates:
                    estimates.append(solutions)

                #search for an additional event, starting again at sample 1 from prev event,
                #or next sample if by_sample
                n_events += 1
                if by_sample:
                    j += 1
                    time = j * step
                else:
                    j = 1
                    time = sol_sample_new_event + j * step


                #Diagnostic plot
                if diagnostic:
                    color = next(cycol)
                    plt.plot(solutions.traces.T, c=color, label=f'n-events {n_events-1}')
                if verbose: 
                    print(f'Transition event {n_events-1} found around sample {sol_sample_new_event}')


            else: #reject solution, search on
                prev_sample = int(np.round(self.scale_to_mean(np.sum(pars[:n_events-1,1]), self.shape)))
                if not by_sample: #find furthest explored param. Note: this also work by_sample, just a tiny bit faster this way
                    max_scale = np.max([np.sum(x[:n_events,1]) for x in solutions.param_dev.values])
                    max_sample = int(np.round(self.scale_to_mean(max_scale, self.shape)))
                    j = np.max([max_sample - prev_sample +1, (j+1)*step])/step #either ffwd to furthest explored sample or add 1 to j
                    time = prev_sample + j*step
                else:
                    j += 1
                    time = j*step
            
            pbar.update(int(np.rint(time-prev_time)))

        #done estimating

        n_events = n_events-1
        if verbose:
            print()
            print('All events found, refitting final combination.')
        if diagnostic:
            plt.ylabel('Log-likelihood')
            plt.xlabel('EM iteration')
            plt.legend()
            plt.show()
        mags = mags[:n_events, :]
        pars = pars[:n_events+1, :]
        locs = locations[:n_events+1]
        if n_events > 0:
            fit = self.fit_single(n_events, parameters=pars, magnitudes=mags, parameters_to_fix=fixed_indices, magnitudes_to_fix=fixed_indices, verbose=verbose, cpus=1)

            #check if final fit didn't lead to -inf (sometimes happens when leaving out locations on final step)
            if fit.likelihoods.values == -np.inf:
                fit = self.fit_single(n_events, parameters=pars, magnitudes=mags, locations=locs, verbose=verbose)

        else:
            warn('Failed to find more than two stages, returning None')
            fit = None

        pbar.update(int(np.rint(end)-int(np.rint(time))))

        if return_estimates:
            return fit, estimates
        else:
            return fit
    


    def propose_fit_params(self, n_events, by_sample, step, j, mags, pars, locations, end):

        if by_sample and n_events > 1: #go through the whole range sample-by-sample, j is sample since start
                
                scale_j = self.mean_to_scale(step*j, self.shape)

                #New parameter proposition
                pars_prop = pars[:n_events].copy() #pars so far
                n_event_j = np.argwhere(scale_j > np.cumsum(pars_prop[:,1])) + 2 #counting from 1
                n_event_j = np.max(n_event_j) if len(n_event_j) > 0 else 1
                n_event_j = np.min([n_event_j, n_events]) #do not insert even after last stage

                #insert j at right spot, subtract prev scales
                pars_prop = np.insert(pars_prop, n_event_j-1, [self.shape, scale_j - np.sum(pars_prop[:n_event_j-1,1])],axis=0)
                #subtract inserted scale from next event
                pars_prop[n_event_j, 1] =  pars_prop[n_event_j, 1] - pars_prop[n_event_j-1, 1]
                last_stage = self.mean_to_scale(end, self.shape) - np.sum(pars_prop[:-1,1])
                pars_prop[n_events,1] = last_stage

                #New location proposition
                locations_props = locations[:n_events].copy()
                locations_props[-1] = 0
                locations_props = np.insert(locations_props, n_event_j, 0)
                if self.location_corr_threshold is None:
                    locations_props[1:-1] = self.location

                mags_props = np.zeros((1,n_events, self.n_dims)) #always 0?
                mags_props[:,:n_events-1,:] = np.tile(mags[:n_events-1,:], (len(mags_props), 1, 1))
                #shift new event to correct position
                mags_props = np.insert(mags_props[:,:-1,:],n_event_j-1,mags_props[:,-1,:],axis=1)

        else: 
            #New parameter proposition
            pars_prop = pars[:n_events+1].copy()
            pars_prop[n_events-1,1] = self.mean_to_scale(step*j, self.shape)
            last_stage = self.mean_to_scale(end, self.shape) - np.sum(pars_prop[:-1,1])
            pars_prop[n_events,1] = last_stage
            
            #New location proposition
            locations_props = locations[:n_events+1].copy()
            locations_props[-1] = 0
            if self.location_corr_threshold is None:
                locations_props[1:-1] = self.location
            mags_props = np.zeros((1,n_events, self.n_dims)) #always 0?
            mags_props[:,:n_events-1,:] = np.tile(mags[:n_events-1,:], (len(mags_props), 1, 1))

        #in edge cases scale can get negative, make sure that doesn't happen:
        pars_prop[:,1] = np.maximum(pars_prop[:,1],self.mean_to_scale(1, self.shape)) 
       
        return mags_props, pars_prop, locations_props


### EM
def EM_star(args):  # for tqdm usage
    return EM_class(*args).EM()


class EM_class:

    def __init__(
        self,
        magnitudes,
        parameters,
        maximization=True,
        magnitudes_to_fix=None,
        parameters_to_fix=None,
        max_iteration=1e3,
        tolerance=1e-4,
        min_iteration=1,
        mags_map=None,
        pars_map=None,
        conds=None,
        cpus=1,
        locations=None,
        shape=None,
        location=None,
        # location_corr_threshold=None, # Dont support location_corr_threshold as it requires keeping the entire dataset in memory on each core
        scale_to_mean=None,
        max_d=None,
        n_trials=None,
        durations=None,
        starts=None,
        ends=None,
        n_samples=None,
        n_dims=None,
        events=None,
        convolution=None,
        data_matrix=None,
        pdf=None,
        mean_to_scale=None,
    ):
        self.magnitudes = magnitudes
        self.parameters = parameters
        self.maximization = maximization
        self.magnitudes_to_fix = magnitudes_to_fix
        self.parameters_to_fix = parameters_to_fix
        self.max_iteration = max_iteration
        self.tolerance = tolerance
        self.min_iteration = min_iteration
        self.mags_map = mags_map
        self.pars_map = pars_map
        self.conds = conds
        self.cpus = cpus
        self.locations = locations
        self.shape = shape
        self.location = location
        # self.location_corr_threshold = location_corr_threshold
        self.scale_to_mean = scale_to_mean
        self.max_d = max_d
        self.n_trials = n_trials
        self.durations = durations
        self.starts = starts
        self.ends = ends
        self.n_samples = n_samples
        self.n_dims = n_dims
        self.events = events
        self.convolution = convolution
        self.data_matrix = data_matrix
        self.pdf = pdf
        self.mean_to_scale = mean_to_scale

    def EM(self):
        """
        Expectation maximization function underlying fit

        parameters
        ----------
        n_events : int
            how many events are estimated
        magnitudes : ndarray
            2D ndarray n_events * components (or 3D iteration * n_events * n_components), initial conditions for events magnitudes. If magnitudes are estimated, the list provided is used as starting point,
            if magnitudes are fixed, magnitudes estimated will be the same as the one provided. When providing a list, magnitudes need to be in the same order
            _n_th magnitudes parameter is  used for the _n_th event
        parameters : list
            list of initial conditions for Gamma distribution parameters parameter (2D stage * parameter or 3D iteration * n_events * n_components). If parameters are estimated, the list provided is used as starting point,
            if parameters are fixed, parameters estimated will be the same as the one provided. When providing a list, stage need to be in the same order
            _n_th gamma parameter is  used for the _n_th stage
        maximization: bool
            If True (Default) perform the maximization phase in EM() otherwhise skip
        magnitudes_to_fix: bool
            To fix (True) or to estimate (False, default) the magnitudes of the channel contribution to the events
        parameters_to_fix : bool
            To fix (True) or to estimate (False, default) the parameters of the gammas
        max_iteration: int
            Maximum number of iteration for the expectation maximization
        tolerance: float
            Tolerance applied to the expectation maximization
        min_iteration: int
            Minimum number of iteration for the expectation maximization in the EM() function
        locations : ndarray
            Initial locations (1D for normal model, 2D for condition based model (cond * n_events)

        Returns
        -------
        lkh : float
            Summed log probabilities
        magnitudes : ndarray
            Magnitudes of the channel contribution to each event
        parameters: ndarray
            parameters for the gammas of each stage
        eventprobs: ndarray
            Probabilities with shape max_samples*n_trials*n_events
        locations : ndarray
            locations for each event
        traces: ndarray
            Values of the log-likelihood for each EM iteration
        locations_dev : ndarray
            locations for each interation of EM
        param_dev : ndarray
            paramters for each iteration of EM
        """

        if (
            self.mags_map is not None
            or self.pars_map is not None
            or self.conds is not None
        ):  # condition version
            assert (
                self.mags_map is not None
                and self.pars_map is not None
                and self.conds is not None
            ), "Both magnitude and parameter maps need to be provided when doing EM based on conditions, as well as conditions."
            assert (
                self.mags_map.shape[0] == self.pars_map.shape[0]
            ), "Both maps need to indicate the same number of conditions."
            n_cond = self.mags_map.shape[0]
        else:
            n_cond = None

        if not isinstance(
            self.maximization, bool
        ):  # Backward compatibility with previous versions
            warn(
                "Deprecated use of the threshold function, use maximization and tolerance arguments. Setting tolerance at 1 for compatibility"
            )
            self.maximization = {1: True, 0: False}[self.maximization]
            if (
                self.maximization
            ):  # Backward compatibility, equivalent to previous threshold = 1
                self.tolerance = 1

        null_stages = np.where(self.parameters[..., -1].flatten() < 0)[0]
        wrong_shape = np.where(self.parameters[..., -2] != self.shape)[0]
        if n_cond is None and len(null_stages) > 0:
            raise ValueError(
                f"Wrong scale parameter input, provided scale parameter(s) {null_stages} should be positive but have value {self.parameters[...,-1].flatten()[null_stages]}"
            )
        if n_cond is None and len(wrong_shape) > 0:
            raise ValueError(
                f"Wrong shape parameter input, provided parameter(s) {wrong_shape} shape is {self.parameters[...,-2][wrong_shape]} but expected {self.shape}"
            )

        n_events = self.magnitudes.shape[self.magnitudes.ndim - 2]
        if n_events == 0:
            raise ValueError(f"At least one event has to be required")
        initial_magnitudes = self.magnitudes.copy()
        initial_parameters = self.parameters.copy()
        if self.locations is None:
            self.locations = np.zeros((n_events + 1,), dtype=int)  # location per stage
            self.locations[1:-1] = (
                self.location
            )  # default/starting point is self.location
            if n_cond is not None:
                self.locations = np.tile(self.locations, (n_cond, 1))
        else:
            self.locations = self.locations.astype(int)

        if n_cond is not None:
            lkh, eventprobs = self.estim_probs_conds()
        else:
            lkh, eventprobs = self.estim_probs(self.magnitudes, self.parameters, self.locations, n_events)

        traces = [lkh]
        locations_dev = [self.locations.copy()]  # store development of locations
        param_dev = [self.parameters.copy()]  # ... and parameters

        i = 0
        if not self.maximization:
            lkh_prev = lkh
        else:
            lkh_prev = lkh
            parameters_prev = self.parameters.copy()
            locations_prev = self.locations.copy()

            while i < self.max_iteration:  # Expectation-Maximization algorithm
                # if self.location_corr_threshold is None:  # standard threshold
                if i >= self.min_iteration and (
                    np.isneginf(lkh)
                    or self.tolerance > (lkh - lkh_prev) / np.abs(lkh_prev)
                ):
                    break

                # else:  # threshold adapted for location correlation threshold:
                #     # EM only stops if location was not change on last iteration
                #     # and events moved less than .1 sample. This ensures EM continues
                #     # when new locations are set or correlation is still too high.
                #     # (see also get_locations)
                #     stage_durations = np.array(
                #         [self.scale_to_mean(x[0], x[1]) for x in self.parameters]
                #     )
                #     stage_durations_prev = np.array(
                #         [self.scale_to_mean(x[0], x[1]) for x in parameters_prev]
                #     )

                #     if i >= self.min_iteration and (
                #         np.isneginf(lkh)
                #         or (self.locations == locations_prev).all()
                #         and self.tolerance > (lkh - lkh_prev) / np.abs(lkh_prev)
                #         and (np.abs(stage_durations - stage_durations_prev) < 0.1).all()
                #     ):
                #         if np.isneginf(
                #             lkh
                #         ):  # print a warning if log-likelihood is -inf,
                #             # as this typically happens when no good solution exits
                #             print(
                #                 "-!- Estimation stopped because of -inf log-likelihood: this typically indicates requesting too many and/or too closely spaced events -!-"
                #             )
                #         break

                # As long as new run gives better likelihood, go on
                lkh_prev = lkh.copy()
                locations_prev = self.locations.copy()
                parameters_prev = self.parameters.copy()

                if n_cond is not None:  # condition dependent
                    for c in range(n_cond):  # get params/mags

                        mags_map_cond = np.where(self.mags_map[c, :] >= 0)[0]
                        pars_map_cond = np.where(self.pars_map[c, :] >= 0)[0]
                        epochs_cond = np.where(self.conds == c)[0]

                        # get mags/pars/locs by condition
                        (
                            self.magnitudes[c, mags_map_cond, :],
                            self.parameters[c, pars_map_cond, :],
                        ) = self.get_magnitudes_parameters_expectation(
                            eventprobs[
                                np.ix_(range(self.max_d), epochs_cond, mags_map_cond)
                            ],
                            subset_epochs=epochs_cond,
                        )
                        # if (
                        #     self.location_corr_threshold is not None
                        # ):  # update location when location correlation threshold is used
                        #     self.locations[c, pars_map_cond] = self.get_locations(
                        #         self.locations[c, pars_map_cond],
                        #         self.magnitudes[c, mags_map_cond, :],
                        #         self.parameters[c, pars_map_cond, :],
                        #         parameters_prev[c, pars_map_cond, :],
                        #         eventprobs[
                        #             np.ix_(
                        #                 range(self.max_d), epochs_cond, mags_map_cond
                        #             )
                        #         ],
                        #         subset_epochs=epochs_cond,
                        #     )

                        self.magnitudes[c, self.magnitudes_to_fix, :] = (
                            initial_magnitudes[c, self.magnitudes_to_fix, :].copy()
                        )
                        self.parameters[c, self.parameters_to_fix, :] = (
                            initial_parameters[c, self.parameters_to_fix, :].copy()
                        )

                    # set mags to mean if requested in map
                    for m in range(n_events):
                        for m_set in np.unique(self.mags_map[:, m]):
                            if m_set >= 0:
                                self.magnitudes[self.mags_map[:, m] == m_set, m, :] = (
                                    np.mean(
                                        self.magnitudes[
                                            self.mags_map[:, m] == m_set, m, :
                                        ],
                                        axis=0,
                                    )
                                )

                    # set params and locations to mean/max if requested in map
                    for p in range(n_events + 1):
                        for p_set in np.unique(self.pars_map[:, p]):
                            if p_set >= 0:
                                self.parameters[self.pars_map[:, p] == p_set, p, :] = (
                                    np.mean(
                                        self.parameters[
                                            self.pars_map[:, p] == p_set, p, :
                                        ],
                                        axis=0,
                                    )
                                )
                                self.locations[self.pars_map[:, p] == p_set, p] = (
                                    np.max(
                                        self.locations[self.pars_map[:, p] == p_set, p],
                                        axis=0,
                                    )
                                )

                else:  # general
                    self.magnitudes, self.parameters = (
                        self.get_magnitudes_parameters_expectation(eventprobs)
                    )
                    self.magnitudes[self.magnitudes_to_fix, :] = initial_magnitudes[
                        self.magnitudes_to_fix, :
                    ].copy()
                    self.parameters[self.parameters_to_fix, :] = initial_parameters[
                        self.parameters_to_fix, :
                    ].copy()
                    # if (
                    #     self.location_corr_threshold is not None
                    # ):  # update location when location correlation threshold is used
                    #     locations = self.get_locations(
                    #         self.locations,
                    #         self.magnitudes,
                    #         self.parameters,
                    #         parameters_prev,
                    #         eventprobs,
                    #     )

                if n_cond is not None:
                    lkh, eventprobs = self.estim_probs_conds()
                else:
                    lkh, eventprobs = self.estim_probs(self.magnitudes, self.parameters, self.locations, n_events)

                traces.append(lkh)
                locations_dev.append(self.locations.copy())
                param_dev.append(self.parameters.copy())
                i += 1

        # Getting eventprobs without locations
        if n_cond is not None:
            self.locations = np.zeros(self.locations.shape).astype(int)
            _, eventprobs = self.estim_probs_conds()
        else:
            self.locations = np.zeros(self.locations.shape).astype(int)
            _, eventprobs = self.estim_probs(self.magnitudes, self.parameters, self.locations, n_events)
        if i == self.max_iteration:
            warn(
                f"Convergence failed, estimation hitted the maximum number of iteration ({int(self.max_iteration)})",
                RuntimeWarning,
            )
        return (
            lkh,
            self.magnitudes,
            self.parameters,
            eventprobs,
            self.locations,
            np.array(traces),
            np.array(locations_dev),
            np.array(param_dev),
        )

    def estim_probs(
        self,
        magnitudes,
        parameters,
        locations,
        n_events=None,
        subset_epochs=None,
        lkh_only=False,
        by_trial_lkh=False,
    ):
        """
        parameters
        ----------
        magnitudes : ndarray
            2D ndarray n_events * components (or 3D iteration * n_events * n_components), initial conditions for events magnitudes. If magnitudes are estimated, the list provided is used as starting point,
            if magnitudes are fixed, magnitudes estimated will be the same as the one provided. When providing a list, magnitudes need to be in the same order
            _n_th magnitudes parameter is  used for the _n_th event
        parameters : list
            list of initial conditions for Gamma distribution parameters parameter (2D stage * parameter or 3D iteration * n_events * n_components). If parameters are estimated, the list provided is used as starting point,
            if parameters are fixed, parameters estimated will be the same as the one provided. When providing a list, stage need to be in the same order
            _n_th gamma parameter is  used for the _n_th stage
        locations : ndarray
            1D ndarray of int with size n_events+1, locations for events
        n_events : int
            how many events are estimated
        subset_epochs : list
            boolean array indicating which epoch should be taken into account for condition-based calcs
        lkh_only: bool
            Returning eventprobs (True) or not (False)

        Returns
        -------
        likelihood : float
            Summed log probabilities
        eventprobs : ndarray
            Probabilities with shape max_samples*n_trials*n_events
        """
        if n_events is None:
            n_events = magnitudes.shape[0]
        n_stages = n_events + 1

        if subset_epochs is not None:
            if len(subset_epochs) == self.n_trials:  # boolean indices
                subset_epochs = np.where(subset_epochs)[0]
            n_trials = len(subset_epochs)
            durations = self.durations[subset_epochs]
            starts = self.starts[subset_epochs]
            ends = self.ends[subset_epochs]
        else:
            n_trials = self.n_trials
            durations = self.durations
            starts = self.starts
            ends = self.ends

        gains = np.zeros((self.n_samples, n_events), dtype=np.float64)
        for i in range(self.n_dims):
            # computes the gains, i.e. congruence between the pattern shape
            # and the data given the magnitudes of the sensors
            gains = (
                gains
                + self.events[:, i][np.newaxis].T * magnitudes[:, i]
                - magnitudes[:, i] ** 2 / 2
            )
        gains = np.exp(gains)
        probs = np.zeros(
            [self.max_d, n_trials, n_events], dtype=np.float64
        )  # prob per trial
        probs_b = np.zeros(
            [self.max_d, n_trials, n_events], dtype=np.float64
        )  # Sample and state reversed
        for trial in np.arange(n_trials):
            # Following assigns gain per trial to variable probs
            probs[: durations[trial], trial, :] = gains[
                starts[trial] : ends[trial] + 1, :
            ]
            # Same but samples and events are reversed, this allows to compute
            # fwd and bwd in the same way in the following steps
            probs_b[: durations[trial], trial, :] = gains[
                starts[trial] : ends[trial] + 1, :
            ][::-1, ::-1]

        pmf = np.zeros(
            [self.max_d, n_stages], dtype=np.float64
        )  # Gamma pmf for each stage scale
        for stage in range(n_stages):
            pmf[:, stage] = np.concatenate(
                (
                    np.repeat(0, locations[stage]),
                    self.distribution_pmf(parameters[stage, 0], parameters[stage, 1])[
                        locations[stage] :
                    ],
                )
            )
        pmf_b = pmf[:, ::-1]  # Stage reversed gamma pmf, same order as prob_b

        forward = np.zeros((self.max_d, n_trials, n_events), dtype=np.float64)
        backward = np.zeros((self.max_d, n_trials, n_events), dtype=np.float64)
        # Computing forward and backward helper variable
        #  when stage = 0:
        forward[:, :, 0] = (
            np.tile(pmf[:, 0][np.newaxis].T, (1, n_trials)) * probs[:, :, 0]
        )  # first stage transition is p(B) * p(d)
        backward[:, :, 0] = np.tile(
            pmf_b[:, 0][np.newaxis].T, (1, n_trials)
        )  # Reversed gamma (i.e. last stage) without probs as last event ends at time T

        for event in np.arange(
            1, n_events
        ):  # Following stage transitions integrate previous transitions
            add_b = (
                backward[:, :, event - 1] * probs_b[:, :, event - 1]
            )  # Next stage in back
            for trial in np.arange(n_trials):
                # convolution between gamma * gains at previous event and event
                forward[:, trial, event] = self.convolution(
                    forward[:, trial, event - 1], pmf[:, event]
                )[: self.max_d]
                # same but backwards
                backward[:, trial, event] = self.convolution(
                    add_b[:, trial], pmf_b[:, event]
                )[: self.max_d]
            forward[:, :, event] = forward[:, :, event] * probs[:, :, event]
        # re-arranging backward to the expected variable
        backward = backward[:, :, ::-1]  # undoes stage inversion
        for trial in np.arange(n_trials):  # Undoes sample inversion
            backward[: durations[trial], trial, :] = backward[
                : durations[trial], trial, :
            ][::-1]

        eventprobs = forward * backward
        eventprobs = np.clip(eventprobs, 0, None)  # floating point precision error

        # eventprobs can be so low as to be 0, avoid dividing by 0
        # this only happens when magnitudes are 0 and gammas are randomly determined
        if (eventprobs.sum(axis=0) == 0).any() or (
            eventprobs[:, :, 0].sum(axis=0) == 0
        ).any():

            # set likelihood
            eventsums = eventprobs[:, :, 0].sum(axis=0)
            eventsums[eventsums != 0] = np.log(eventsums[eventsums != 0])
            eventsums[eventsums == 0] = -np.inf
            likelihood = np.sum(eventsums)

            # set eventprobs, check if any are 0
            eventsums = eventprobs.sum(axis=0)
            if (eventsums == 0).any():
                for i in range(eventprobs.shape[0]):
                    eventprobs[i, :, :][eventsums == 0] = 0
                    eventprobs[i, :, :][eventsums != 0] = (
                        eventprobs[i, :, :][eventsums != 0] / eventsums[eventsums != 0]
                    )
            else:
                eventprobs = eventprobs / eventprobs.sum(axis=0)

        else:

            likelihood = np.sum(
                np.log(eventprobs[:, :, 0].sum(axis=0))
            )  # sum over max_samples to avoid 0s in log
            eventprobs = eventprobs / eventprobs.sum(axis=0)
        # conversion to probabilities, divide each trial and state by the sum of the likelihood of the n points in a trial

        if lkh_only:
            return likelihood
        elif by_trial_lkh:
            return forward * backward
        else:
            return [likelihood, eventprobs]

    def estim_probs_conds(
        self,
        lkh_only=False,
    ):
        """
        parameters
        ----------
        magnitudes : ndarray
            2D ndarray n_events * components (or 3D iteration * n_events * n_components), initial conditions for events magnitudes. If magnitudes are estimated, the list provided is used as starting point,
            if magnitudes are fixed, magnitudes estimated will be the same as the one provided. When providing a list, magnitudes need to be in the same order
            _n_th magnitudes parameter is  used for the _n_th event
        parameters : list
            list of initial conditions for Gamma distribution parameters parameter (2D stage * parameter or 3D iteration * n_events * n_components). If parameters are estimated, the list provided is used as starting point,
            if parameters are fixed, parameters estimated will be the same as the one provided. When providing a list, stage need to be in the same order
            _n_th gamma parameter is  used for the _n_th stage
        locations : ndarray
            2D n_cond * n_events array indication locations for all events
        n_events : int
            how many events are estimated
        lkh_only: bool
            Returning eventprobs (True) or not (False)

        Returns
        -------
        likelihood : float
            Summed log probabilities
        eventprobs : ndarray
            Probabilities with shape max_samples*n_trials*n_events
        """

        n_conds = self.mags_map.shape[0]
        likes_events_cond = []

        if self.cpus > 1:
            with mp.Pool(processes=self.cpus) as pool:
                likes_events_cond = pool.starmap(
                    self.estim_probs,
                    zip(
                        [self.magnitudes[c, self.mags_map[c, :] >= 0, :] for c in range(n_conds)],
                        [self.parameters[c, self.pars_map[c, :] >= 0, :] for c in range(n_conds)],
                        [self.locations[c, self.pars_map[c, :] >= 0] for c in range(n_conds)],
                        itertools.repeat(None),
                        [self.conds == c for c in range(n_conds)],
                        itertools.repeat(False),
                    ),
                )
        else:
            for c in range(n_conds):
                magnitudes_cond = self.magnitudes[
                    c, self.mags_map[c, :] >= 0, :
                ]  # select existing magnitudes
                parameters_cond = self.parameters[
                    c, self.pars_map[c, :] >= 0, :
                ]  # select existing params
                locations_cond = self.locations[c, self.pars_map[c, :] >= 0]
                likes_events_cond.append(
                    self.estim_probs(
                        magnitudes_cond,
                        parameters_cond,
                        locations_cond,
                        subset_epochs=(self.conds == c),
                    )
                )

        likelihood = np.sum([x[0] for x in likes_events_cond])
        eventprobs = np.zeros((self.max_d, len(self.conds), self.mags_map.shape[1]))
        for c in range(n_conds):
            eventprobs[np.ix_(range(self.max_d), self.conds == c, self.mags_map[c, :] >= 0)] = (
                likes_events_cond[c][1]
            )

        if lkh_only:
            return likelihood
        else:
            return [likelihood, eventprobs]

    def get_magnitudes_parameters_expectation(self, eventprobs, subset_epochs=None):
        n_events = eventprobs.shape[2]
        n_trials = eventprobs.shape[1]
        if subset_epochs is None:  # all trials
            subset_epochs = range(n_trials)

        magnitudes = np.zeros((n_events, self.n_dims))

        # Magnitudes from Expectation
        for event in range(n_events):
            for comp in range(self.n_dims):
                magnitudes[event, comp] = np.mean(
                    np.sum(
                        eventprobs[:, :, event]
                        * self.data_matrix[:, subset_epochs, comp],
                        axis=0,
                    )
                )
            # scale cross-correlation with likelihood of the transition
            # sum by-trial these scaled activation for each transition events
            # average across trials

        # Gamma parameters from Expectation
        # calc averagepos here as mean_d can be condition dependent, whereas scale_parameters() assumes it's general
        event_times_mean = np.concatenate(
            [
                np.arange(self.max_d) @ eventprobs.mean(axis=1),
                [np.mean(self.durations[subset_epochs]) - 1],
            ]
        )
        parameters = self.scale_parameters(
            eventprobs=None, n_events=n_events, averagepos=event_times_mean
        )

        return [magnitudes, parameters]

    # def get_locations(
    #     self,
    #     locations,
    #     magnitudes,
    #     parameters,
    #     parameters_prev,
    #     eventprobs,
    #     subset_epochs=None,
    # ):
    #     # if no correlation threshold is set, locations are set for all stages except first and last stage
    #     # to self.location (this function should not even be called in that case)
    #     # else, locations are only set for stages that exceed location_corr_threshold

    #     n_events = magnitudes.shape[magnitudes.ndim - 2]

    #     if self.location_corr_threshold is None:
    #         locations[1:-1] = self.location
    #     else:
    #         if (
    #             n_events > 1 and not (magnitudes == 0).all()
    #         ):  # if not on first iteration

    #             topos = self.compute_topos_locations(
    #                 eventprobs, subset_epochs
    #             )  # compute the topologies of the events

    #             corr = np.corrcoef(topos.T)[
    #                 :-1, 1:
    #             ].diagonal()  # only interested in sequential corrs
    #             stage_durations = np.array(
    #                 [self.scale_to_mean(x[0], x[1]) for x in parameters[1:-1, :]]
    #             )
    #             stage_durations_prev = np.array(
    #                 [self.scale_to_mean(x[0], x[1]) for x in parameters_prev[1:-1, :]]
    #             )

    #             for ev in range(n_events - 1):
    #                 # high correlation and moving away from each other,
    #                 if (
    #                     corr[ev] > self.location_corr_threshold
    #                     and stage_durations[ev] - stage_durations_prev[ev] < 0.1
    #                 ):
    #                     # and either close to each other or location_corr_duration is None
    #                     if (
    #                         self.location_corr_duration is None
    #                         or stage_durations[ev]
    #                         < self.location_corr_duration / self.steps
    #                     ):
    #                         locations[ev + 1] += 1  # indexes stages
    #     return locations

    def distribution_pmf(self, shape, scale):
        '''
        Returns PMF for a provided scipy disttribution with shape and scale, on a range from 0 to max_length 
        
        parameters
        ----------
        shape : float
            shape parameter
        scale : float
            scale parameter     
        Returns
        -------
        p : ndarray
            probabilty mass function for the distribution with given scale
        '''
        if scale == 0:
            warn('Convergence failed: one stage has been found to be null')
            p = np.repeat(0,self.max_d)
        else:
            p = self.pdf(np.arange(self.max_d), shape, scale=scale)
            p = p/np.sum(p)
            p[np.isnan(p)] = 0 #remove potential nans
        return p
    
    def scale_parameters(self, eventprobs=None, n_events=None, averagepos=None):
        '''
        Used for the re-estimation in the EM procdure. The likeliest location of 
        the event is computed from eventprobs. The scale parameter are then taken as the average 
        distance between the events
        
        parameters
        ----------
        eventprobs : ndarray
            [samples(max_d)*n_trials*n_events] = [max_d*trials*nTransition events]
        durations : ndarray
            1D array of trial length
        mags : ndarray
            2D ndarray components * nTransition events, initial conditions for events magnitudes
        shape : float
            shape parameter for the gamma, defaults to 2  
        
        Returns
        -------
        params : ndarray
            shape and scale for the gamma distributions
        '''
        params = np.zeros((n_events+1,2), dtype=np.float64)
        params[:,0] = self.shape
        params[:,1] = np.diff(averagepos, prepend=0)
        params[:,1] = [self.mean_to_scale(x[1],x[0]) for x in params]
        return params<|MERGE_RESOLUTION|>--- conflicted
+++ resolved
@@ -163,11 +163,8 @@
             self.convolution = np.convolve
         self.trial_coords = data.unstack().sel(component=0,samples=0).rename({'epochs':'trials'}).\
             stack(trial_x_participant=['participant','trials']).dropna(dim="trial_x_participant",how="all").coords
-<<<<<<< HEAD
-=======
         
         # Only add stacked_epoch_data to self when location_corr_threshold is used
->>>>>>> 106a02d5
         if epoch_data is not None and self.location_corr_threshold is not None:
             if len(epoch_data.dims) == 4:
                 self.stacked_epoch_data = epoch_data.rename({'epochs':'trials'}).stack(trial_x_participant=('participant','trials')).data.fillna(0).drop_duplicates('trial_x_participant')
