--- conflicted
+++ resolved
@@ -819,8 +819,6 @@
         return estimated
 
 
-<<<<<<< HEAD
-=======
     def _EM_star(self, args): #for tqdm usage
         return self.EM(*args)
     
@@ -1054,7 +1052,6 @@
                             locations[ev + 1] += 1 #indexes stages
         return locations
 
->>>>>>> 5dfec4a2
     def compute_topos_locations(self, eventprobs, subset_epochs=None):
         #compute locations for correlation threshold calculations
 
@@ -1073,6 +1070,240 @@
                 event_values[:,tr,ev] = self.stacked_epoch_data.values[:,int(times[ev,tr]),subset_epochs[tr]]
 
         return np.nanmean(event_values,axis=1)
+
+
+    def estim_probs(self, magnitudes, parameters, locations, n_events=None, subset_epochs=None, lkh_only=False, by_trial_lkh=False):
+        '''
+        parameters
+        ----------
+        magnitudes : ndarray
+            2D ndarray n_events * components (or 3D iteration * n_events * n_components), initial conditions for events magnitudes. If magnitudes are estimated, the list provided is used as starting point,
+            if magnitudes are fixed, magnitudes estimated will be the same as the one provided. When providing a list, magnitudes need to be in the same order
+            _n_th magnitudes parameter is  used for the _n_th event
+        parameters : list
+            list of initial conditions for Gamma distribution parameters parameter (2D stage * parameter or 3D iteration * n_events * n_components). If parameters are estimated, the list provided is used as starting point,
+            if parameters are fixed, parameters estimated will be the same as the one provided. When providing a list, stage need to be in the same order
+            _n_th gamma parameter is  used for the _n_th stage
+        locations : ndarray
+            1D ndarray of int with size n_events+1, locations for events
+        n_events : int
+            how many events are estimated
+        subset_epochs : list
+            boolean array indicating which epoch should be taken into account for condition-based calcs
+        lkh_only: bool
+            Returning eventprobs (True) or not (False)
+        
+        Returns
+        -------
+        likelihood : float
+            Summed log probabilities
+        eventprobs : ndarray
+            Probabilities with shape max_samples*n_trials*n_events
+        '''
+        if n_events is None:
+            n_events = magnitudes.shape[0]
+        n_stages = n_events+1
+
+        if subset_epochs is not None:
+            if len(subset_epochs) == self.n_trials: #boolean indices
+                subset_epochs = np.where(subset_epochs)[0]
+            n_trials = len(subset_epochs)
+            durations = self.durations[subset_epochs]
+            starts = self.starts[subset_epochs]
+            ends = self.ends[subset_epochs]
+        else:
+            n_trials = self.n_trials
+            durations = self.durations
+            starts = self.starts
+            ends = self.ends
+
+        gains = np.zeros((self.n_samples, n_events), dtype=np.float64)
+        for i in range(self.n_dims):
+            # computes the gains, i.e. congruence between the pattern shape
+            # and the data given the magnitudes of the sensors
+            gains = gains + self.events[:,i][np.newaxis].T * magnitudes[:,i]-magnitudes[:,i]**2/2
+        gains = np.exp(gains)
+        probs = np.zeros([self.max_d, n_trials,n_events], dtype=np.float64) # prob per trial
+        probs_b = np.zeros([self.max_d, n_trials,n_events], dtype=np.float64)# Sample and state reversed
+        for trial in np.arange(n_trials):
+            # Following assigns gain per trial to variable probs 
+            probs[:durations[trial],trial,:] = \
+                gains[starts[trial]:ends[trial]+1,:] 
+            # Same but samples and events are reversed, this allows to compute
+            # fwd and bwd in the same way in the following steps
+            probs_b[:durations[trial],trial,:] = \
+                gains[starts[trial]:ends[trial]+1,:][::-1,::-1]
+
+        pmf = np.zeros([self.max_d, n_stages], dtype=np.float64) # Gamma pmf for each stage scale
+        for stage in range(n_stages):
+            pmf[:,stage] = np.concatenate((np.repeat(0,locations[stage]), \
+                self.distribution_pmf(parameters[stage,0], parameters[stage,1])[locations[stage]:]))
+        pmf_b = pmf[:,::-1] # Stage reversed gamma pmf, same order as prob_b
+
+        forward = np.zeros((self.max_d, n_trials, n_events), dtype=np.float64)
+        backward = np.zeros((self.max_d, n_trials, n_events), dtype=np.float64)
+        # Computing forward and backward helper variable
+        #  when stage = 0:
+        forward[:,:,0] = np.tile(pmf[:,0][np.newaxis].T,\
+            (1,n_trials))*probs[:,:,0] #first stage transition is p(B) * p(d)
+        backward[:,:,0] = np.tile(pmf_b[:,0][np.newaxis].T,\
+                    (1,n_trials)) #Reversed gamma (i.e. last stage) without probs as last event ends at time T
+
+        for event in np.arange(1,n_events):#Following stage transitions integrate previous transitions
+            add_b = backward[:,:,event-1]*probs_b[:,:,event-1]#Next stage in back
+            for trial in np.arange(n_trials):
+                # convolution between gamma * gains at previous event and event
+                forward[:,trial,event] = self.convolution(forward[:,trial,event-1], pmf[:,event])[:self.max_d]
+                # same but backwards
+                backward[:,trial,event] = self.convolution(add_b[:,trial], pmf_b[:, event])[:self.max_d]
+            forward[:,:,event] = forward[:,:,event]*probs[:,:,event]
+        #re-arranging backward to the expected variable
+        backward = backward[:,:,::-1]#undoes stage inversion
+        for trial in np.arange(n_trials):#Undoes sample inversion
+            backward[:durations[trial],trial,:] = \
+                backward[:durations[trial],trial,:][::-1]
+        
+        eventprobs = forward * backward
+        eventprobs = np.clip(eventprobs, 0, None) #floating point precision error
+        
+        #eventprobs can be so low as to be 0, avoid dividing by 0
+        #this only happens when magnitudes are 0 and gammas are randomly determined
+        if (eventprobs.sum(axis=0) == 0).any() or (eventprobs[:,:,0].sum(axis=0) == 0).any(): 
+
+            #set likelihood
+            eventsums = eventprobs[:,:,0].sum(axis=0)
+            eventsums[eventsums != 0] = np.log(eventsums[eventsums != 0])
+            eventsums[eventsums == 0] = -np.inf
+            likelihoods = eventsums
+            likelihood = np.sum(eventsums)
+
+            #set eventprobs, check if any are 0   
+            eventsums = eventprobs.sum(axis=0)
+            if (eventsums == 0).any():
+                for i in range(eventprobs.shape[0]):
+                    eventprobs[i,:,:][eventsums == 0] = 0
+                    eventprobs[i,:,:][eventsums != 0] = eventprobs[i,:,:][eventsums != 0] / eventsums[eventsums != 0]
+            else:
+                eventprobs = eventprobs / eventprobs.sum(axis=0)
+
+        else:
+            # Per trial likelihoods
+            likelihoods = np.log(eventprobs[:,:,0].sum(axis=0))
+            likelihood = np.sum(likelihoods)#sum over max_samples to avoid 0s in log
+            eventprobs = eventprobs / eventprobs.sum(axis=0)
+        #conversion to probabilities, divide each trial and state by the sum of the likelihood of the n points in a trial
+
+        if lkh_only:
+            return likelihood
+        elif by_trial_lkh:
+            return forward * backward
+        else:
+            return [likelihood, eventprobs, likelihoods]
+
+    def estim_probs_conds(self, magnitudes, parameters, locations, mags_map, pars_map, conds, lkh_only=False, cpus=1):
+        '''
+        parameters
+        ----------
+        magnitudes : ndarray
+            2D ndarray n_events * components (or 3D iteration * n_events * n_components), initial conditions for events magnitudes. If magnitudes are estimated, the list provided is used as starting point,
+            if magnitudes are fixed, magnitudes estimated will be the same as the one provided. When providing a list, magnitudes need to be in the same order
+            _n_th magnitudes parameter is  used for the _n_th event
+        parameters : list
+            list of initial conditions for Gamma distribution parameters parameter (2D stage * parameter or 3D iteration * n_events * n_components). If parameters are estimated, the list provided is used as starting point,
+            if parameters are fixed, parameters estimated will be the same as the one provided. When providing a list, stage need to be in the same order
+            _n_th gamma parameter is  used for the _n_th stage
+        locations : ndarray
+            2D n_cond * n_events array indication locations for all events
+        n_events : int
+            how many events are estimated
+        lkh_only: bool
+            Returning eventprobs (True) or not (False)
+        
+        Returns
+        -------
+        likelihood : float
+            Summed log probabilities
+        eventprobs : ndarray
+            Probabilities with shape max_samples*n_trials*n_events
+        '''
+
+        n_conds = mags_map.shape[0]
+        likes_events_cond = []
+
+        if cpus > 1:
+            with mp.Pool(processes=cpus) as pool:
+                likes_events_cond = pool.starmap(self.estim_probs, 
+                    zip([magnitudes[c, mags_map[c,:]>=0, :] for c in range(n_conds)], [parameters[c, pars_map[c,:]>=0, :] for c in range(n_conds)], [locations[c, pars_map[c,:]>=0] for c in range(n_conds)],itertools.repeat(None), [conds == c for c in range(n_conds)], itertools.repeat(False)))
+        else:
+            for c in range(n_conds):
+                magnitudes_cond = magnitudes[c, mags_map[c,:]>=0, :] #select existing magnitudes
+                parameters_cond = parameters[c, pars_map[c,:]>=0, :] #select existing params
+                locations_cond = locations[c, pars_map[c,:]>=0]
+                lkh, eventprobs, _ = self.estim_probs(magnitudes_cond, parameters_cond, locations_cond, subset_epochs = (conds == c))
+                likes_events_cond.append((lkh, eventprobs))
+
+        likelihood = np.sum([x[0] for x in likes_events_cond])
+        eventprobs = np.zeros((self.max_d, len(conds), mags_map.shape[1]))
+        for c in range(n_conds):
+            eventprobs[np.ix_(range(self.max_d), conds == c, mags_map[c,:]>=0)] = likes_events_cond[c][1]
+
+        if lkh_only:
+            return likelihood
+        else:
+            return [likelihood, eventprobs]
+
+    def distribution_pmf(self, shape, scale):
+        '''
+        Returns PMF for a provided scipy disttribution with shape and scale, on a range from 0 to max_length 
+        
+        parameters
+        ----------
+        shape : float
+            shape parameter
+        scale : float
+            scale parameter     
+        Returns
+        -------
+        p : ndarray
+            probabilty mass function for the distribution with given scale
+        '''
+        if scale == 0:
+            warn('Convergence failed: one stage has been found to be null')
+            p = np.repeat(0,self.max_d)
+        else:
+            p = self.pdf(np.arange(self.max_d), shape, scale=scale)
+            p = p/np.sum(p)
+            p[np.isnan(p)] = 0 #remove potential nans
+        return p
+    
+    def scale_parameters(self, eventprobs=None, n_events=None, averagepos=None):
+        '''
+        Used for the re-estimation in the EM procdure. The likeliest location of 
+        the event is computed from eventprobs. The scale parameter are then taken as the average 
+        distance between the events
+        
+        parameters
+        ----------
+        eventprobs : ndarray
+            [samples(max_d)*n_trials*n_events] = [max_d*trials*nTransition events]
+        durations : ndarray
+            1D array of trial length
+        mags : ndarray
+            2D ndarray components * nTransition events, initial conditions for events magnitudes
+        shape : float
+            shape parameter for the gamma, defaults to 2  
+        
+        Returns
+        -------
+        params : ndarray
+            shape and scale for the gamma distributions
+        '''
+        params = np.zeros((n_events+1,2), dtype=np.float64)
+        params[:,0] = self.shape
+        params[:,1] = np.diff(averagepos, prepend=0)
+        params[:,1] = [self.mean_to_scale(x[1],x[0]) for x in params]
+        return params
+
 
     def backward_estimation(self,max_events=None, min_events=0, max_fit=None, max_starting_points=1, method="random", tolerance=1e-4, maximization=True, max_iteration=1e3):
         '''
@@ -1121,18 +1352,9 @@
                 mags_prev = event_loo_results[-1].dropna('event').magnitudes.values
                 locs_prev = event_loo_results[-1].dropna('stage').locations.values
 
-<<<<<<< HEAD
                 events_temp, pars_temp,locs_temp = [],[], []
                 
                 for event in np.arange(n_events + 1):#creating all possible solutions
-=======
-            #set likelihood
-            eventsums = eventprobs[:,:,0].sum(axis=0)
-            eventsums[eventsums != 0] = np.log(eventsums[eventsums != 0])
-            eventsums[eventsums == 0] = -np.inf
-            likelihoods = eventsums
-            likelihood = np.sum(eventsums)
->>>>>>> 5dfec4a2
 
                     events_temp.append(mags_prev[np.arange(n_events+1) != event,])
                     
@@ -1141,186 +1363,6 @@
                     temp_flat = np.delete(temp_flat, event+1, axis=0)
                     pars_temp.append(temp_flat)
 
-<<<<<<< HEAD
-=======
-        else:
-            # Per trial likelihoods
-            likelihoods = np.log(eventprobs[:,:,0].sum(axis=0))
-            likelihood = np.sum(likelihoods)#sum over max_samples to avoid 0s in log
-            eventprobs = eventprobs / eventprobs.sum(axis=0)
-        #conversion to probabilities, divide each trial and state by the sum of the likelihood of the n points in a trial
-
-        if lkh_only:
-            return likelihood
-        elif by_trial_lkh:
-            return forward * backward
-        else:
-            return [likelihood, eventprobs, likelihoods]
-
-    def estim_probs_conds(self, magnitudes, parameters, locations, mags_map, pars_map, conds, lkh_only=False, cpus=1):
-        '''
-        parameters
-        ----------
-        magnitudes : ndarray
-            2D ndarray n_events * components (or 3D iteration * n_events * n_components), initial conditions for events magnitudes. If magnitudes are estimated, the list provided is used as starting point,
-            if magnitudes are fixed, magnitudes estimated will be the same as the one provided. When providing a list, magnitudes need to be in the same order
-            _n_th magnitudes parameter is  used for the _n_th event
-        parameters : list
-            list of initial conditions for Gamma distribution parameters parameter (2D stage * parameter or 3D iteration * n_events * n_components). If parameters are estimated, the list provided is used as starting point,
-            if parameters are fixed, parameters estimated will be the same as the one provided. When providing a list, stage need to be in the same order
-            _n_th gamma parameter is  used for the _n_th stage
-        locations : ndarray
-            2D n_cond * n_events array indication locations for all events
-        n_events : int
-            how many events are estimated
-        lkh_only: bool
-            Returning eventprobs (True) or not (False)
-        
-        Returns
-        -------
-        likelihood : float
-            Summed log probabilities
-        eventprobs : ndarray
-            Probabilities with shape max_samples*n_trials*n_events
-        '''
-
-        n_conds = mags_map.shape[0]
-        likes_events_cond = []
-
-        if cpus > 1:
-            with mp.Pool(processes=cpus) as pool:
-                likes_events_cond = pool.starmap(self.estim_probs, 
-                    zip([magnitudes[c, mags_map[c,:]>=0, :] for c in range(n_conds)], [parameters[c, pars_map[c,:]>=0, :] for c in range(n_conds)], [locations[c, pars_map[c,:]>=0] for c in range(n_conds)],itertools.repeat(None), [conds == c for c in range(n_conds)], itertools.repeat(False)))
-        else:
-            for c in range(n_conds):
-                magnitudes_cond = magnitudes[c, mags_map[c,:]>=0, :] #select existing magnitudes
-                parameters_cond = parameters[c, pars_map[c,:]>=0, :] #select existing params
-                locations_cond = locations[c, pars_map[c,:]>=0]
-                lkh, eventprobs, _ = self.estim_probs(magnitudes_cond, parameters_cond, locations_cond, subset_epochs = (conds == c))
-                likes_events_cond.append((lkh, eventprobs))
-
-        likelihood = np.sum([x[0] for x in likes_events_cond])
-        eventprobs = np.zeros((self.max_d, len(conds), mags_map.shape[1]))
-        for c in range(n_conds):
-            eventprobs[np.ix_(range(self.max_d), conds == c, mags_map[c,:]>=0)] = likes_events_cond[c][1]
-
-        if lkh_only:
-            return likelihood
-        else:
-            return [likelihood, eventprobs]
-
-    def distribution_pmf(self, shape, scale):
-        '''
-        Returns PMF for a provided scipy disttribution with shape and scale, on a range from 0 to max_length 
-        
-        parameters
-        ----------
-        shape : float
-            shape parameter
-        scale : float
-            scale parameter     
-        Returns
-        -------
-        p : ndarray
-            probabilty mass function for the distribution with given scale
-        '''
-        if scale == 0:
-            warn('Convergence failed: one stage has been found to be null')
-            p = np.repeat(0,self.max_d)
-        else:
-            p = self.pdf(np.arange(self.max_d), shape, scale=scale)
-            p = p/np.sum(p)
-            p[np.isnan(p)] = 0 #remove potential nans
-        return p
-    
-    def scale_parameters(self, eventprobs=None, n_events=None, averagepos=None):
-        '''
-        Used for the re-estimation in the EM procdure. The likeliest location of 
-        the event is computed from eventprobs. The scale parameter are then taken as the average 
-        distance between the events
-        
-        parameters
-        ----------
-        eventprobs : ndarray
-            [samples(max_d)*n_trials*n_events] = [max_d*trials*nTransition events]
-        durations : ndarray
-            1D array of trial length
-        mags : ndarray
-            2D ndarray components * nTransition events, initial conditions for events magnitudes
-        shape : float
-            shape parameter for the gamma, defaults to 2  
-        
-        Returns
-        -------
-        params : ndarray
-            shape and scale for the gamma distributions
-        '''
-        params = np.zeros((n_events+1,2), dtype=np.float64)
-        params[:,0] = self.shape
-        params[:,1] = np.diff(averagepos, prepend=0)
-        params[:,1] = [self.mean_to_scale(x[1],x[0]) for x in params]
-        return params
-
-
-    def backward_estimation(self,max_events=None, min_events=0, max_fit=None, max_starting_points=1, method="random", tolerance=1e-4, maximization=True, max_iteration=1e3):
-        '''
-        First read or estimate max_event solution then estimate max_event - 1 solution by 
-        iteratively removing one of the event and pick the one with the highest 
-        likelihood
-        
-        parameters
-        ----------
-        max_events : int
-            Maximum number of events to be estimated, by default the output of hmp.models.hmp.compute_max_events()
-        min_events : int
-            The minimum number of events to be estimated
-        max_fit : xarray
-            To avoid re-estimating the model with maximum number of events it can be provided 
-            with this arguments, defaults to None
-        max_starting_points: int
-            how many random starting points iteration to try for the model estimating the maximal number of events
-        method: str
-            What starting points generation method to use, 'random'or 'grid' (grid is not yet fully supported)
-        tolerance: float
-            Tolerance applied to the expectation maximization in the EM() function
-        maximization: bool
-            If True (Default) perform the maximization phase in EM() otherwhise skip
-        max_iteration: int
-            Maximum number of iteration for the expectation maximization in the EM() function
-        '''
-        if max_events is None and max_fit is None:
-            max_events = self.compute_max_events()
-        if not max_fit:
-            if max_starting_points > 0:
-                print(f'Estimating all solutions for maximal number of events ({max_events}) with 1 pre-defined starting point and {max_starting_points-1} {method} starting points')
-            event_loo_results = [self.fit_single(max_events, starting_points=max_starting_points, method=method, verbose=False)]
-        else:
-            event_loo_results = [max_fit]
-        max_events = event_loo_results[0].event.max().values+1
-
-        for n_events in np.arange(max_events-1,min_events,-1):
-
-            #only take previous model forward when it's actually fitting ok
-            if event_loo_results[-1].likelihoods.values != -np.inf:                
-
-                print(f'Estimating all solutions for {n_events} events')
-                        
-                flats_prev = event_loo_results[-1].dropna('stage').parameters.values
-                mags_prev = event_loo_results[-1].dropna('event').magnitudes.values
-                locs_prev = event_loo_results[-1].dropna('stage').locations.values
-
-                events_temp, pars_temp,locs_temp = [],[], []
-                
-                for event in np.arange(n_events + 1):#creating all possible solutions
-
-                    events_temp.append(mags_prev[np.arange(n_events+1) != event,])
-                    
-                    temp_flat = np.copy(flats_prev)
-                    temp_flat[event,1] = temp_flat[event,1] + temp_flat[event+1,1] #combine two stages into one
-                    temp_flat = np.delete(temp_flat, event+1, axis=0)
-                    pars_temp.append(temp_flat)
-
->>>>>>> 5dfec4a2
                     temp_locs = np.copy(locs_prev)
                     temp_locs = np.delete(temp_locs, event+1, axis=0)
                     temp_locs[event] = 0
